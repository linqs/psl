--- conflicted
+++ resolved
@@ -72,19 +72,6 @@
         Partition targetPartition = dataStore.getPartition("targets");
         Partition truthPartition = dataStore.getPartition("truth");
 
-<<<<<<< HEAD
-        // Create five RVAs with values [1.0, 0.8, 0.6, 0.4, 0.2].
-        Inserter inserter = dataStore.getInserter(predicate, targetPartition);
-        for (int i = 0; i < 5; i++) {
-            inserter.insertValue(1.0 - (i / 5.0), new UniqueIntID(i), new UniqueIntID(i));
-        }
-
-        // Create four truth atoms (note that this makes one latent target).
-        // Evens will have the value 1.0, odds will have 0.0.
-        inserter = dataStore.getInserter(predicate, truthPartition);
-        for (int i = 0; i < 4; i++) {
-            inserter.insertValue((i % 2 == 0) ? 1.0 : 0.0, new UniqueIntID(i), new UniqueIntID(i));
-=======
         Inserter inserter = dataStore.getInserter(predicate, targetPartition);
         for (int i = 0; i < predictions.length; i++) {
             inserter.insertValue(predictions[i], new UniqueIntID(i), new UniqueIntID(i));
@@ -93,26 +80,14 @@
         inserter = dataStore.getInserter(predicate, truthPartition);
         for (int i = 0; i < truth.length; i++) {
             inserter.insertValue(truth[i], new UniqueIntID(i), new UniqueIntID(i));
->>>>>>> 2499faa1
         }
-
-        // The full map will be (target, truth):
-        // (1.0, 1.0)
-        // (0.8, 0.0)
-        // (0.6, 1.0)
-        // (0.4, 0.0)
 
         // Redefine the truth database with no atoms in the write partition.
         Database resultsDB = dataStore.getDatabase(targetPartition);
         Database truthDB = dataStore.getDatabase(truthPartition, dataStore.getRegisteredPredicates());
 
-<<<<<<< HEAD
-        PersistedAtomManager atomManager = new PersistedAtomManager(results);
-        trainingMap = new TrainingMap(atomManager, truth);
-=======
         PersistedAtomManager atomManager = new PersistedAtomManager(resultsDB);
         trainingMap = new TrainingMap(atomManager, truthDB);
->>>>>>> 2499faa1
 
         // Since we only need the map, we can close all the databases.
         resultsDB.close();
@@ -136,12 +111,6 @@
     public void testBase() {
         Evaluator evaluator = getEvaluator();
         evaluator.compute(trainingMap, predicate);
-<<<<<<< HEAD
-
-        boolean higherBetter = evaluator.isHigherRepresentativeBetter();
-        double score = evaluator.getRepresentativeMetric();
-=======
         double score = evaluator.getNormalizedRepMetric();
->>>>>>> 2499faa1
     }
 }