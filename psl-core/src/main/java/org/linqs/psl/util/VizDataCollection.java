package org.linqs.psl.util;

import org.linqs.psl.grounding.GroundRuleStore;
import org.linqs.psl.model.atom.Atom;
import org.linqs.psl.model.atom.GroundAtom;
import org.linqs.psl.model.rule.GroundRule;
import org.linqs.psl.model.rule.Rule;
import org.linqs.psl.model.rule.UnweightedGroundRule;
import org.linqs.psl.model.rule.WeightedGroundRule;
import org.linqs.psl.model.rule.logical.AbstractLogicalRule;
import org.linqs.psl.model.term.Constant;
import org.linqs.psl.model.term.Variable;

import org.json.JSONArray;
import org.json.JSONObject;

import java.util.ArrayList;
import java.io.File;
import java.io.FileWriter;
import java.util.HashMap;
import java.io.IOException;
import java.util.List;
import java.util.Map;
import java.util.HashSet;

public class VizDataCollection {

    private static VizDataCollection vizData = null;
    private static Runtime runtime = null;

    private JSONObject fullJSON;
    private JSONArray predictionTruthArray;
    private JSONArray violatedGroundRulesArray;

    JSONObject rules;
    JSONObject groundRules;
    JSONObject groundAtoms;

    public static ArrayList<GroundRule> violatedGroundRulesList = new ArrayList<>();

    static {
        init();
    }

    private VizDataCollection() {
        fullJSON = new JSONObject();
        predictionTruthArray = new JSONArray();
        violatedGroundRulesArray = new JSONArray();
        rules = new JSONObject();
        groundRules = new JSONObject();
        groundAtoms = new JSONObject();
    }

    private static synchronized void init() {
        if (runtime != null) {
            return;
        }
        vizData = new VizDataCollection();
        runtime = Runtime.getRuntime();
        runtime.addShutdownHook(new ShutdownHook());
    }

    // We want to make:
    // A jsonObject filled with JSONArrays
    // Will be organized into different JSON arrays that refer to specific modules, all in one object
    //e.x.
        // [
        //     {predicate: Friends((bob,george), prediction: 0.00003, truth: 1}
        //     {predicate: Friends((alice,george), prediction: 0.00003, truth: 1}
        //     etc...
        // ]
    public static void outputJSON() {
        vizData.fullJSON.put("PredictionTruth", vizData.predictionTruthArray);
        vizData.fullJSON.put("ViolatedGroundRules", vizData.violatedGroundRulesArray);
        vizData.fullJSON.put("rules", vizData.rules);
        vizData.fullJSON.put("groundRules", vizData.groundRules);
        vizData.fullJSON.put("groundAtoms", vizData.groundAtoms);

        try (FileWriter file = new FileWriter("PSLVizData.json")) {
            file.write(vizData.fullJSON.toString(4));
            file.flush();
        } catch (IOException e) {
            e.printStackTrace();
        }
    }

    private static class ShutdownHook extends Thread {
        @Override
        public void run() {
            outputJSON();
        }
    }

    // Takes in a prediction truth pair and adds it to our map
    public static void addTruth(GroundAtom target, float predictVal, float truthVal ) {
        String groundAtomID = Integer.toString(System.identityHashCode(target));
        JSONObject moduleElement = new JSONObject();
        moduleElement.put(groundAtomID, truthVal);
        vizData.predictionTruthArray.put(moduleElement);


        // System.out.println(vizData.groundAtoms);
        if (vizData.groundAtoms.isNull(groundAtomID)) {
          // System.out.println("ID : " + groundAtomID + " not in json");
          // System.out.println(target.toString());
          // JSONObject groundAtomObj = new JSONObject();
          // groundAtomObj.put("string", target.toString());
          // groundAtomObj.put("prediction", predictVal);
          // vizData.groundAtoms.put(groundAtomID, groundAtomObj);
          return;
        }
        JSONObject groundAtomElement = vizData.groundAtoms.getJSONObject(groundAtomID);
        groundAtomElement.put("prediction", predictVal);
        // System.out.println("ID : " + groundAtomID + " in json");
        // System.out.println(vizData.groundAtoms.getJSONObject(groundAtomID));

    }

     public static void groundingsPerRule(List<Rule> rules, GroundRuleStore groundRuleStore) {
        for (Rule rule: rules)
        {
            String stringRuleId = Integer.toString(System.identityHashCode(rule));
            int groundRuleCount = groundRuleStore.count( rule );
            // Abstract Arithmetic Rules are not currently being added to the data collection
            if ( vizData.rules.isNull(stringRuleId) ) {
                JSONObject newRuleElementItem = new JSONObject();
                newRuleElementItem.put("string", rule.getName());
                vizData.rules.put(stringRuleId, newRuleElementItem);
            }
            JSONObject ruleElement = vizData.rules.getJSONObject(stringRuleId);
            ruleElement.put("count", groundRuleCount);
            ruleElement.put("weighted", rule.isWeighted());
        }
     }

    // public static void violatedGroundRules(List<Rule> rules, GroundRuleStore groundRuleStore) {
    //     for (Rule rule : rules) {
    //         JSONObject moduleElement = new JSONObject();
    //         double violation = 0.0;
    //         boolean weightFlag = false;
    //         Iterable<GroundRule> groundedRuleList = groundRuleStore.getGroundRules(rule);
    //         for (GroundRule groundRule : groundedRuleList) {
    //             if (vizData.violatedGroundRulesList.contains(groundRule)) {
    //                 //There can't be weighted violated rules so we can make an assumption here
    //                 UnweightedGroundRule unweightedGroundRule = (UnweightedGroundRule)groundRule;
    //                 violation = unweightedGroundRule.getInfeasibility();
    //                 moduleElement.put("Violated Rule", groundRule.baseToString());
    //                 moduleElement.put("Parent Rule", rule.getName());
    //                 // moduleElement.put("Weighted", weightFlag);
    //                 moduleElement.put("Violation", violation);
    //                 vizData.violatedGroundRulesArray.put(moduleElement);
    //             }
    //         }
    //     }
    // }

    public static void ruleMapInsertElement(AbstractLogicalRule parentRule, GroundRule groundRule,
                            Map<Variable, Integer> variableMap,  Constant[] constantsList) {
<<<<<<< HEAD
        //Adds a groundAtom element to RuleMap
        //Why are some groundRules null? Perhaps a thread thing??
        ArrayList<Integer> atomHashList = new ArrayList<>();
        if (groundRule != null) {
            HashSet<Atom> atomSet = new HashSet<>(groundRule.getAtoms());
            int atomCount = 0;
            HashMap<String,String> atomMap = new HashMap<>();
            for (Atom a : atomSet) {
                atomHashList.add(System.identityHashCode(a));

                JSONObject groundAtomElement = new JSONObject();
                groundAtomElement.put("string", a.toString());
                vizData.groundAtoms.put(Integer.toString(System.identityHashCode(a)),groundAtomElement);
                atomCount++;
            }
=======
        if (groundRule == null) {
            return;
        }
        // Adds a groundAtom element to RuleMap
        ArrayList<Integer> atomHashList = new ArrayList<Integer>();
        HashSet<Atom> atomSet = new HashSet<>(groundRule.getAtoms());
        int atomCount = 0;
        HashMap<String,String> atomMap = new HashMap<>();
        for (Atom a : atomSet) {
            atomHashList.add(System.identityHashCode(a));
            vizData.groundAtoms.put(Integer.toString(System.identityHashCode(a)),a.toString());
            atomCount++;
>>>>>>> a85d1965
        }

        // Adds a rule element to RuleMap
        JSONObject rulesElement = new JSONObject();
        String ruleStringID = Integer.toString(System.identityHashCode(parentRule));
        JSONObject rulesElementItem = new JSONObject();
        rulesElementItem.put("text", parentRule);
        vizData.rules.put(ruleStringID, rulesElementItem);

        // Adds a groundRule element to RuleMap
        HashMap<String, String> varConstMap = new HashMap<>();
        for (Map.Entry<Variable, Integer> entry : variableMap.entrySet()) {
            varConstMap.put(entry.getKey().toString(), constantsList[entry.getValue()].rawToString());
        }
        JSONObject groundRulesElement = new JSONObject();
        if (groundRule instanceof WeightedGroundRule) {
              WeightedGroundRule weightedGroundRule = (WeightedGroundRule) groundRule;
              groundRulesElement.put("disatisfaction", weightedGroundRule.getIncompatibility());
        } else {
            UnweightedGroundRule unweightedGroundRule = (UnweightedGroundRule) groundRule;
            groundRulesElement.put("disatisfaction", unweightedGroundRule.getInfeasibility());
        }
        groundRulesElement.put("ruleID", Integer.parseInt(ruleStringID));
        JSONObject constants = new JSONObject();
        for (Map.Entry varConstElement : varConstMap.entrySet()) {
          String key = (String)varConstElement.getKey();
          String val = (String)varConstElement.getValue();
          constants.put(key,val);
        }
        groundRulesElement.put("constants", constants);
        groundRulesElement.put("groundAtoms", atomHashList);
        String groundRuleStringID = Integer.toString(System.identityHashCode(groundRule));
        vizData.groundRules.put(groundRuleStringID, groundRulesElement);
    }
}<|MERGE_RESOLUTION|>--- conflicted
+++ resolved
@@ -156,23 +156,6 @@
 
     public static void ruleMapInsertElement(AbstractLogicalRule parentRule, GroundRule groundRule,
                             Map<Variable, Integer> variableMap,  Constant[] constantsList) {
-<<<<<<< HEAD
-        //Adds a groundAtom element to RuleMap
-        //Why are some groundRules null? Perhaps a thread thing??
-        ArrayList<Integer> atomHashList = new ArrayList<>();
-        if (groundRule != null) {
-            HashSet<Atom> atomSet = new HashSet<>(groundRule.getAtoms());
-            int atomCount = 0;
-            HashMap<String,String> atomMap = new HashMap<>();
-            for (Atom a : atomSet) {
-                atomHashList.add(System.identityHashCode(a));
-
-                JSONObject groundAtomElement = new JSONObject();
-                groundAtomElement.put("string", a.toString());
-                vizData.groundAtoms.put(Integer.toString(System.identityHashCode(a)),groundAtomElement);
-                atomCount++;
-            }
-=======
         if (groundRule == null) {
             return;
         }
@@ -185,7 +168,6 @@
             atomHashList.add(System.identityHashCode(a));
             vizData.groundAtoms.put(Integer.toString(System.identityHashCode(a)),a.toString());
             atomCount++;
->>>>>>> a85d1965
         }
 
         // Adds a rule element to RuleMap
