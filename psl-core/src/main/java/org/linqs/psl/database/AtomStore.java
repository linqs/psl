/*
 * This file is part of the PSL software.
 * Copyright 2011-2015 University of Maryland
 * Copyright 2013-2023 The Regents of the University of California
 *
 * Licensed under the Apache License, Version 2.0 (the "License");
 * you may not use this file except in compliance with the License.
 * You may obtain a copy of the License at
 *
 * http://www.apache.org/licenses/LICENSE-2.0
 *
 * Unless required by applicable law or agreed to in writing, software
 * distributed under the License is distributed on an "AS IS" BASIS,
 * WITHOUT WARRANTIES OR CONDITIONS OF ANY KIND, either express or implied.
 * See the License for the specific language governing permissions and
 * limitations under the License.
 */
package org.linqs.psl.database;

import org.linqs.psl.config.Options;
import org.linqs.psl.model.atom.Atom;
import org.linqs.psl.model.atom.GroundAtom;
<<<<<<< HEAD
import org.linqs.psl.model.atom.QueryAtom;
=======
>>>>>>> 5bbd2313
import org.linqs.psl.model.atom.RandomVariableAtom;
import org.linqs.psl.model.predicate.Predicate;
import org.linqs.psl.util.IteratorUtils;
import org.linqs.psl.util.Logger;

import java.util.ArrayList;
import java.util.Arrays;
import java.util.HashMap;
import java.util.Iterator;
import java.util.List;
import java.util.Map;

/**
 * The canonical owner of ground atoms.
 */
public class AtomStore implements Iterable<GroundAtom> {
    private static final Logger log = Logger.getLogger(AtomStore.class);

    public static final int MIN_ALLOCATION = 100;

<<<<<<< HEAD
    private Database database;

    private String threadKey;

    private int numAtoms;
    private float[] atomValues;
    private GroundAtom[] atoms;
    private Map<Integer, List<Integer>> connectedComponentsAtomIndexes;
    private int maxRVAIndex;
    private boolean storeAllAtoms;

    private Map<Atom, Integer> lookup;
=======
    protected int numAtoms;
    protected int numRVAtoms;
    protected float[] atomValues;
    protected GroundAtom[] atoms;
    protected int maxRVAIndex;
    protected Map<Atom, Integer> lookup;
>>>>>>> 5bbd2313

    public AtomStore() {
        log.debug("Initializing AtomStore.");

        numAtoms = 0;
<<<<<<< HEAD
        atomValues = null;
        atoms = null;
        connectedComponentsAtomIndexes = null;
=======
        numRVAtoms = 0;
>>>>>>> 5bbd2313
        maxRVAIndex = -1;

        double overallocationFactor = Options.ATOM_STORE_OVERALLOCATION_FACTOR.getDouble();
        int allocationSize = (int)(MIN_ALLOCATION * (1.0 + overallocationFactor));

        atomValues = new float[allocationSize];
        atoms = new GroundAtom[atomValues.length];
        lookup = new HashMap<Atom, Integer>((int)(atomValues.length / 0.75));
    }

    public int size() {
        return numAtoms;
    }

    public int getNumRVAtoms() {
        return numRVAtoms;
    }

    public int getMaxRVAIndex() {
        return maxRVAIndex;
    }

    /**
     * Get the values associated with the managed atoms.
     *
     * The array may be over-allocated, use size() to know the exact number.
     * Changes to this array will not be reflected without a call to sync().
     *
     * This array is only valid as long as no changes are made to this store.
     * Specifically, additions to the store may cause re-allocations.
     */
    public float[] getAtomValues() {
        return atomValues;
    }

    /**
     * Get the atoms managed by this store.
     * See getAtomValues() for general warnings.
     */
    public GroundAtom[] getAtoms() {
        return atoms;
    }


    public Map<Integer, List<Integer>> getConnectedComponentAtomIndexes() {
        return connectedComponentsAtomIndexes;
    }

    public List<Integer> getConnectedComponentAtomIndexes(int index) {
        return connectedComponentsAtomIndexes.get(index);
    }

    public GroundAtom getAtom(int index) {
        return atoms[index];
    }

    public float getAtomValue(int index) {
        return atomValues[index];
    }

    /**
     * Lookup the atom and get it's index.
     * Returns -1 if the atom does not exist.
     * Will ignore closed-world atoms.
     */
    public int getAtomIndex(Atom query) {
        Integer index = lookup.get(query);
        if (index == null) {
            return -1;
        }

        return index.intValue();
    }

    /**
     * Check if there is an actual (not closed-world) atom managed by this store.
     */
    public boolean hasAtom(Atom query) {
        Integer index = lookup.get(query);
        return (index != null);
    }

    /**
     * Find the root of the atom in the abstract disjoint-set data structure.
     * Additionally, update the parent of the atoms along the path to the root to point to grandparents, i.e., perform path halving.
     * This is to reduce the number of hops required to get to the root on the next call.
     */
    public synchronized int findAtomRoot(int atomIndex) {
        return findAtomRoot(getAtom(atomIndex));
    }

    public synchronized int findAtomRoot(GroundAtom atom) {
        // TODO(Charles): Potential optimization: do not allow atom parents to be fixed unless the atom is itself fixed.
        int atomIndex = getAtomIndex(atom);
        if (atomIndex == -1) {
            // This atom is not managed by this store.
            return -1;
        }

        int parentIndex = atom.getParent();
        while (parentIndex != atomIndex) {
            GroundAtom parentAtom = getAtom(parentIndex);
            atom.setParent(parentAtom.getParent());

            atomIndex = parentIndex;
            atom = getAtom(parentIndex);
            parentIndex = atom.getParent();
        }

        return atomIndex;
    }

    /**
     * Merge the two atoms in the abstract disjoint-set data structure.
     * The root of the first atom will be the root of the merged set.
     */
    public synchronized void union(GroundAtom atom1, GroundAtom atom2) {
        // Replace nodes by their roots.
        int root1 = findAtomRoot(atom1);
        int root2 = findAtomRoot(atom2);

        if (root1 == -1 || root2 == -1) {
            // One of the atoms is not managed by this store.
            return;
        }

        if (root1 == root2) {
            // The atoms are already in the same set.
            return;
        }

        // Merge the two sets.
        GroundAtom rootAtom2 = getAtom(root2);
        rootAtom2.setParent(root1);

        connectedComponentsAtomIndexes.get(root1).addAll(connectedComponentsAtomIndexes.get(root2));
        connectedComponentsAtomIndexes.remove(root2);
    }

    /**
     * Synchronize the atoms (getAtoms()) with their values (getAtomValues()).
     * Return the RMSE between the atoms and their old values.
     */
    public double sync() {
        double movement = 0.0;

        for (int i = 0; i < numAtoms; i++) {
            if (!(atoms[i] instanceof RandomVariableAtom)) {
                continue;
            }

            movement += Math.pow(atoms[i].getValue() - atomValues[i], 2);
            ((RandomVariableAtom)atoms[i]).setValue(atomValues[i]);
        }

        return Math.sqrt(movement);

    }

    /**
     * The opposite of sync().
     * Copy the values from atoms (getAtoms()) into their values (getAtomValues()).
     */
    public void resetValues() {
        for (int i = 0; i < numAtoms; i++) {
            if (!(atoms[i] instanceof RandomVariableAtom)) {
                continue;
            }

            atomValues[i] = atoms[i].getValue();
        }
    }

    @Override
    public Iterator<GroundAtom> iterator() {
        return Arrays.asList(atoms).subList(0, numAtoms).iterator();
    }

    public Iterable<RandomVariableAtom> getRandomVariableAtoms() {
        return IteratorUtils.filterClass(this, RandomVariableAtom.class);
    }

    public Iterable<RandomVariableAtom> getRandomVariableAtoms(Predicate predicate) {
        return IteratorUtils.filter(IteratorUtils.filterClass(this, RandomVariableAtom.class), new IteratorUtils.FilterFunction<RandomVariableAtom>() {
            @Override
            public boolean keep(RandomVariableAtom atom) {
                return atom.getPredicate().equals(predicate);
            }
        });
    }

    public void addAtom(GroundAtom atom) {
        addAtomInternal(atom);
    }

    protected synchronized void addAtomInternal(GroundAtom atom) {
        if (atoms.length == numAtoms) {
            reallocate();
        }

        atom.setIndex(numAtoms);
        atom.setParent(numAtoms);

        atoms[numAtoms] = atom;
        atomValues[numAtoms] = atom.getValue();
        lookup.put(atom, numAtoms);
        connectedComponentsAtomIndexes.put(numAtoms, new ArrayList<Integer>());
        connectedComponentsAtomIndexes.get(numAtoms).add(atom.getIndex());

        if (atom instanceof RandomVariableAtom) {
            maxRVAIndex = numAtoms;
            numRVAtoms++;
        }

        numAtoms++;
    }

    public void close() {
        numAtoms = 0;
        numRVAtoms = 0;
        atomValues = null;
        atoms = null;
        maxRVAIndex = -1;

        if (lookup != null) {
            lookup.clear();
            lookup = null;
        }
    }

<<<<<<< HEAD
    /**
     * Get a threadsafe query buffer.
     * The returned QueryAtom should be released for reuse through releaseQuery().
     */
    private QueryAtom getQuery(Predicate predicate, Constant... args) {
        if (!Parallel.hasThreadObject(threadKey)) {
            Parallel.putThreadObject(threadKey, new ThreadResources(new QueryAtom(predicate, args)));
        }

        @SuppressWarnings("unchecked")
        ThreadResources resources = (ThreadResources)Parallel.getThreadObject(threadKey);

        if (resources.queryInUse) {
            // There are rare situations (with functional predicates) where a thread can already be using it's query
            // and request a new one.
            // In these rare situations, just allocate a new query.
            return new QueryAtom(predicate, args);
        }

        resources.query.assume(predicate, args);
        resources.queryInUse = true;

        return resources.query;
    }

    private void releaseQuery(QueryAtom query) {
        @SuppressWarnings("unchecked")
        ThreadResources resources = (ThreadResources)Parallel.getThreadObject(threadKey);

        if (resources == null) {
            throw new RuntimeException("Attempt to release a query that has not been allocated (by getQuery()).");
        }

        resources.queryInUse = false;
    }

    private void init() {
        assert(numAtoms == 0);

        log.debug("Initializing AtomStore.");

        int databaseAtomCount = getDatabaseAtomCount();
        double overallocationFactor = Options.ATOM_STORE_OVERALLOCATION_FACTOR.getDouble();
        int allocationSize = (int)(Math.max(MIN_ALLOCATION, databaseAtomCount) * (1.0 + overallocationFactor));
        storeAllAtoms = Options.ATOM_STORE_STORE_ALL_ATOMS.getBoolean();

        atomValues = new float[allocationSize];
        atoms = new GroundAtom[atomValues.length];
        connectedComponentsAtomIndexes = new HashMap<Integer, List<Integer>>();
        lookup = new HashMap<Atom, Integer>((int)(atomValues.length / 0.75));

        // Load open predicates first (to get RVAs at a lower index).
        for (StandardPredicate predicate : database.getDataStore().getRegisteredPredicates()) {
            if (database.isClosed(predicate)) {
                continue;
            }

            for (GroundAtom atom : database.getAllGroundAtoms(predicate)) {
                addAtom(atom);
            }
        }

        // Now load closed predicates.
        for (StandardPredicate predicate : database.getDataStore().getRegisteredPredicates()) {
            if (!database.isClosed(predicate)) {
                continue;
            }

            for (GroundAtom atom : database.getAllGroundAtoms(predicate)) {
                addAtom(atom);
            }
        }

        log.debug("AtomStore Initialized.");
    }

    private synchronized void reallocate() {
=======
    protected synchronized void reallocate() {
>>>>>>> 5bbd2313
        int newSize = atoms.length * 2;

        atomValues = Arrays.copyOf(atomValues, newSize);
        atoms = Arrays.copyOf(atoms, newSize);
    }
}<|MERGE_RESOLUTION|>--- conflicted
+++ resolved
@@ -20,10 +20,6 @@
 import org.linqs.psl.config.Options;
 import org.linqs.psl.model.atom.Atom;
 import org.linqs.psl.model.atom.GroundAtom;
-<<<<<<< HEAD
-import org.linqs.psl.model.atom.QueryAtom;
-=======
->>>>>>> 5bbd2313
 import org.linqs.psl.model.atom.RandomVariableAtom;
 import org.linqs.psl.model.predicate.Predicate;
 import org.linqs.psl.util.IteratorUtils;
@@ -44,39 +40,19 @@
 
     public static final int MIN_ALLOCATION = 100;
 
-<<<<<<< HEAD
-    private Database database;
-
-    private String threadKey;
-
-    private int numAtoms;
-    private float[] atomValues;
-    private GroundAtom[] atoms;
-    private Map<Integer, List<Integer>> connectedComponentsAtomIndexes;
-    private int maxRVAIndex;
-    private boolean storeAllAtoms;
-
-    private Map<Atom, Integer> lookup;
-=======
     protected int numAtoms;
     protected int numRVAtoms;
     protected float[] atomValues;
     protected GroundAtom[] atoms;
+    private Map<Integer, List<Integer>> connectedComponentsAtomIndexes;
     protected int maxRVAIndex;
     protected Map<Atom, Integer> lookup;
->>>>>>> 5bbd2313
 
     public AtomStore() {
         log.debug("Initializing AtomStore.");
 
         numAtoms = 0;
-<<<<<<< HEAD
-        atomValues = null;
-        atoms = null;
-        connectedComponentsAtomIndexes = null;
-=======
         numRVAtoms = 0;
->>>>>>> 5bbd2313
         maxRVAIndex = -1;
 
         double overallocationFactor = Options.ATOM_STORE_OVERALLOCATION_FACTOR.getDouble();
@@ -84,6 +60,7 @@
 
         atomValues = new float[allocationSize];
         atoms = new GroundAtom[atomValues.length];
+        connectedComponentsAtomIndexes = new HashMap<Integer, List<Integer>>();
         lookup = new HashMap<Atom, Integer>((int)(atomValues.length / 0.75));
     }
 
@@ -169,7 +146,6 @@
     }
 
     public synchronized int findAtomRoot(GroundAtom atom) {
-        // TODO(Charles): Potential optimization: do not allow atom parents to be fixed unless the atom is itself fixed.
         int atomIndex = getAtomIndex(atom);
         if (atomIndex == -1) {
             // This atom is not managed by this store.
@@ -307,87 +283,7 @@
         }
     }
 
-<<<<<<< HEAD
-    /**
-     * Get a threadsafe query buffer.
-     * The returned QueryAtom should be released for reuse through releaseQuery().
-     */
-    private QueryAtom getQuery(Predicate predicate, Constant... args) {
-        if (!Parallel.hasThreadObject(threadKey)) {
-            Parallel.putThreadObject(threadKey, new ThreadResources(new QueryAtom(predicate, args)));
-        }
-
-        @SuppressWarnings("unchecked")
-        ThreadResources resources = (ThreadResources)Parallel.getThreadObject(threadKey);
-
-        if (resources.queryInUse) {
-            // There are rare situations (with functional predicates) where a thread can already be using it's query
-            // and request a new one.
-            // In these rare situations, just allocate a new query.
-            return new QueryAtom(predicate, args);
-        }
-
-        resources.query.assume(predicate, args);
-        resources.queryInUse = true;
-
-        return resources.query;
-    }
-
-    private void releaseQuery(QueryAtom query) {
-        @SuppressWarnings("unchecked")
-        ThreadResources resources = (ThreadResources)Parallel.getThreadObject(threadKey);
-
-        if (resources == null) {
-            throw new RuntimeException("Attempt to release a query that has not been allocated (by getQuery()).");
-        }
-
-        resources.queryInUse = false;
-    }
-
-    private void init() {
-        assert(numAtoms == 0);
-
-        log.debug("Initializing AtomStore.");
-
-        int databaseAtomCount = getDatabaseAtomCount();
-        double overallocationFactor = Options.ATOM_STORE_OVERALLOCATION_FACTOR.getDouble();
-        int allocationSize = (int)(Math.max(MIN_ALLOCATION, databaseAtomCount) * (1.0 + overallocationFactor));
-        storeAllAtoms = Options.ATOM_STORE_STORE_ALL_ATOMS.getBoolean();
-
-        atomValues = new float[allocationSize];
-        atoms = new GroundAtom[atomValues.length];
-        connectedComponentsAtomIndexes = new HashMap<Integer, List<Integer>>();
-        lookup = new HashMap<Atom, Integer>((int)(atomValues.length / 0.75));
-
-        // Load open predicates first (to get RVAs at a lower index).
-        for (StandardPredicate predicate : database.getDataStore().getRegisteredPredicates()) {
-            if (database.isClosed(predicate)) {
-                continue;
-            }
-
-            for (GroundAtom atom : database.getAllGroundAtoms(predicate)) {
-                addAtom(atom);
-            }
-        }
-
-        // Now load closed predicates.
-        for (StandardPredicate predicate : database.getDataStore().getRegisteredPredicates()) {
-            if (!database.isClosed(predicate)) {
-                continue;
-            }
-
-            for (GroundAtom atom : database.getAllGroundAtoms(predicate)) {
-                addAtom(atom);
-            }
-        }
-
-        log.debug("AtomStore Initialized.");
-    }
-
-    private synchronized void reallocate() {
-=======
     protected synchronized void reallocate() {
->>>>>>> 5bbd2313
         int newSize = atoms.length * 2;
 
         atomValues = Arrays.copyOf(atomValues, newSize);
