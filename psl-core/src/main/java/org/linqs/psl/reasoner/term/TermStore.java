/*
 * This file is part of the PSL software.
 * Copyright 2011-2015 University of Maryland
 * Copyright 2013-2023 The Regents of the University of California
 *
 * Licensed under the Apache License, Version 2.0 (the "License");
 * you may not use this file except in compliance with the License.
 * You may obtain a copy of the License at
 *
 * http://www.apache.org/licenses/LICENSE-2.0
 *
 * Unless required by applicable law or agreed to in writing, software
 * distributed under the License is distributed on an "AS IS" BASIS,
 * WITHOUT WARRANTIES OR CONDITIONS OF ANY KIND, either express or implied.
 * See the License for the specific language governing permissions and
 * limitations under the License.
 */
package org.linqs.psl.reasoner.term;

import org.linqs.psl.database.AtomStore;
import org.linqs.psl.database.Database;
import org.linqs.psl.model.atom.Atom;
import org.linqs.psl.model.atom.GroundAtom;
import org.linqs.psl.model.atom.ObservedAtom;
import org.linqs.psl.model.rule.GroundRule;
import org.linqs.psl.model.rule.Rule;
import org.linqs.psl.util.IteratorUtils;
import org.linqs.psl.util.Parallel;

import java.util.ArrayList;
import java.util.Iterator;
import java.util.List;

/**
 * A place to store terms that are to be optimized.
 */
public abstract class TermStore<T extends ReasonerTerm> implements Iterable<T> {
    protected AtomStore atomStore;
<<<<<<< HEAD
    protected Database database;
=======
>>>>>>> 5bbd2313
    protected TermGenerator<T> termGenerator;

    private final String threadResourceKey;

<<<<<<< HEAD
    public TermStore(Database database, TermGenerator<T> termGenerator) {
        this.database = database;
        this.atomStore = database.getAtomStore();
=======
    public TermStore(AtomStore atomStore, TermGenerator<T> termGenerator) {
        this.atomStore = atomStore;
>>>>>>> 5bbd2313
        this.termGenerator = termGenerator;
        threadResourceKey = "termstore::objectid::" + System.identityHashCode(this);
    }

    /**
     * An internal add that will always be called to add new terms.
     * User will use add(GroundRule) which will generate terms and call this method.
     * This may be called in parallel, it is up to implementing classes to guarantee thread safety.
     */
    protected abstract int add(ReasonerTerm term);

    /**
     * Remove any existing terms and prepare for a new set.
     */
    public abstract void clear();

    /**
     * Ensure that the underlying structures can have the required term capacity.
     * This is more of a hint to the store about how much memory will be used.
     * This is best called on an empty store so it can prepare.
     */
    public abstract void ensureCapacity(long capacity);

    public abstract T get(long index);

    public abstract Iterator<T> iterator();

    public abstract long size();

    public AtomStore getAtomStore() {
        return atomStore;
    }

    public AtomStore getAtomStore() {
        return atomStore;
    }

    public TermGenerator<T> getTermGenerator() {
        return termGenerator;
    }

    public void setTermGenerator(TermGenerator<T> termGenerator) {
        this.termGenerator = termGenerator;
    }

    /**
     * Convert the ground rule into terms and add it to this term store.
     * Return the number of terms added.
     * Note that this may be called in parallel.
     */
    public int add(GroundRule groundRule) {
        // Get the grounding resources for this thread,
        if (!Parallel.hasThreadObject(threadResourceKey)) {
            Parallel.putThreadObject(threadResourceKey, new ThreadResources());
        }
        @SuppressWarnings("unchecked")
        ThreadResources resources = (ThreadResources)Parallel.getThreadObject(threadResourceKey);

        resources.newTerms.clear();
        resources.newHyperplane.clear();

        termGenerator.createTerm(groundRule, resources.newTerms, resources.newHyperplane);

        int count = 0;
        for (int i = 0; i < resources.newTerms.size(); i++) {
            count += add(resources.newTerms.get(i));
        }

        resources.newTerms.clear();
        resources.newHyperplane.clear();

        return count;
    }

    /**
     * Reset all atoms and terms.
     * Atom values are used to reset variables.
     * Does NOT clear().
     */
    public void reset() {
        atomStore.resetValues();
    }

    /**
     * Sync all the atom values into atoms.
     */
    public double sync() {
        return atomStore.sync();
    }

    /**
     * Close down the term store, it will not be used any more.
     */
    public void close() {
        clear();

        termGenerator = null;
        atomStore = null;
    }

    /**
     * A notification by the Reasoner that optimization is about to begin.
     * TermStores may use this as a chance to finalize data structures.
     */
    public void initForOptimization() {
    }

    /**
     * Load the provided state of the terms.
     */
    public void loadState(TermState[] termStates) {
        for (int i = 0; i < termStates.length; i++) {
            get(i).loadState(termStates[i]);
        }
    }

    /**
     * Create and return an array of the current term states.
     */
    public TermState[] saveState() {
        TermState[] termStates = new TermState[(int)size()];

        for (int i = 0; i < size(); i++) {
            termStates[i] = get(i).saveState();
        }

        return termStates;
    }

    /**
     * Populate the provided array of term states with the current state of the terms.
     */
    public void saveState(TermState[] termStates) {
        for (int i = 0; i < size(); i++) {
            get(i).saveState(termStates[i]);
        }
    }

    /**
     * Get all the terms associated with this rule.
     */
    public Iterable<T> getTerms(Rule rule) {
        final Rule finalRule = rule;

        return IteratorUtils.filter(this, new IteratorUtils.FilterFunction<T>() {
            public boolean keep(T term) {
                return finalRule.equals(term.getRule());
            }
        });
    }

    /**
     * Get all the atoms associated with each variable from the AtomStore.
     */
    public GroundAtom[] getVariableAtoms() {
        return atomStore.getAtoms();
    }

    /**
     * Get all the variable (atom) values from the AtomStore.
     */
    public float[] getVariableValues() {
        return atomStore.getAtomValues();
    }

    /**
     * Get the total number of all (obs/unobs) variables.
     */
    public int getNumVariables() {
        return atomStore.size();
    }

    /**
     * Get a count of all the types of atoms.
     */
    public AtomCount getVariableCounts() {
        AtomCount count = new AtomCount();

        for (GroundAtom atom : atomStore) {
            if (atom instanceof ObservedAtom) {
                count.observed++;
            } else {
                count.unobserved++;
            }
        }

        return count;
    }

    /**
     * Get the number of terms associated with the given rule.
     */
    public long count(Rule rule) {
        int count = 0;

        for (T term : getTerms(rule)) {
            count++;
        }

        return count;
    }

    private class ThreadResources {
        public List<T> newTerms;
        public List<Hyperplane> newHyperplane;

        public ThreadResources() {
            newTerms = new ArrayList<T>();
            newHyperplane = new ArrayList<Hyperplane>();
        }
    }

    public class AtomCount {
        public int observed;
        public int unobserved;

        public AtomCount() {
            observed = 0;
            unobserved = 0;
        }

        @Override
        public String toString() {
            return String.format("%d unobserved and %d observed", unobserved, observed);
        }
    }
}<|MERGE_RESOLUTION|>--- conflicted
+++ resolved
@@ -18,8 +18,6 @@
 package org.linqs.psl.reasoner.term;
 
 import org.linqs.psl.database.AtomStore;
-import org.linqs.psl.database.Database;
-import org.linqs.psl.model.atom.Atom;
 import org.linqs.psl.model.atom.GroundAtom;
 import org.linqs.psl.model.atom.ObservedAtom;
 import org.linqs.psl.model.rule.GroundRule;
@@ -36,22 +34,12 @@
  */
 public abstract class TermStore<T extends ReasonerTerm> implements Iterable<T> {
     protected AtomStore atomStore;
-<<<<<<< HEAD
-    protected Database database;
-=======
->>>>>>> 5bbd2313
     protected TermGenerator<T> termGenerator;
 
     private final String threadResourceKey;
 
-<<<<<<< HEAD
-    public TermStore(Database database, TermGenerator<T> termGenerator) {
-        this.database = database;
-        this.atomStore = database.getAtomStore();
-=======
     public TermStore(AtomStore atomStore, TermGenerator<T> termGenerator) {
         this.atomStore = atomStore;
->>>>>>> 5bbd2313
         this.termGenerator = termGenerator;
         threadResourceKey = "termstore::objectid::" + System.identityHashCode(this);
     }
@@ -80,10 +68,6 @@
     public abstract Iterator<T> iterator();
 
     public abstract long size();
-
-    public AtomStore getAtomStore() {
-        return atomStore;
-    }
 
     public AtomStore getAtomStore() {
         return atomStore;
