/*
 * This file is part of the PSL software.
 * Copyright 2011-2015 University of Maryland
 * Copyright 2013-2020 The Regents of the University of California
 *
 * Licensed under the Apache License, Version 2.0 (the "License");
 * you may not use this file except in compliance with the License.
 * You may obtain a copy of the License at
 *
 * http://www.apache.org/licenses/LICENSE-2.0
 *
 * Unless required by applicable law or agreed to in writing, software
 * distributed under the License is distributed on an "AS IS" BASIS,
 * WITHOUT WARRANTIES OR CONDITIONS OF ANY KIND, either express or implied.
 * See the License for the specific language governing permissions and
 * limitations under the License.
 */
package org.linqs.psl.reasoner.term;

import org.linqs.psl.config.Options;
import org.linqs.psl.model.atom.GroundAtom;
import org.linqs.psl.model.rule.GroundRule;
import org.linqs.psl.util.RandUtils;

import java.util.ArrayList;
import java.util.Iterator;

public class MemoryTermStore<T extends ReasonerTerm> implements TermStore<T, GroundAtom> {
    private ArrayList<T> store;

    public MemoryTermStore() {
        this(Options.MEMORY_TS_INITIAL_SIZE.getLong());
    }

    public MemoryTermStore(long initialSize) {
        if (initialSize > Integer.MAX_VALUE) {
            throw new RuntimeException("Initial size (" + initialSize + ") too large for a MemoryTermStore, consider a streaming method.");
        }

        store = new ArrayList<T>((int)initialSize);
    }

    @Override
    public synchronized void add(GroundRule rule, T term) {
        store.add(term);
    }

    @Override
    public void clear() {
        if (store != null) {
            store.clear();
        }
    }

    @Override
    public void reset() {
        // Nothing is required for a MemoryTermStore to reset.
    }

    @Override
    public void close() {
        clear();

        store = null;
    }

    @Override
    public void initForOptimization() {
    }

    @Override
    public void iterationComplete() {
    }

    @Override
    public T get(long index) {
        // This case is safe, since for this to fail either the user is already out of bounds
        // or an exception would have been thrown when the container grew this large.
        return store.get((int)index);
    }

    @Override
    public long size() {
        return store.size();
    }

    @Override
    public void ensureCapacity(long capacity) {
        assert((int)capacity >= 0);

        if (capacity == 0) {
            return;
        }

        store.ensureCapacity((int)capacity);
    }

    @Override
    public void ensureVariableCapacity(int capacity) { }

    @Override
    public Iterator<T> iterator() {
        return store.iterator();
    }

    @Override
    public Iterator<T> noWriteIterator() {
        return iterator();
    }

    @Override
    public GroundAtom createLocalVariable(GroundAtom atom) {
        return atom;
    }

<<<<<<< HEAD
=======
    @Override
    public void ensureVariableCapacity(int capacity) {
    }

    @Override
    public void variablesExternallyUpdated() {
    }

>>>>>>> b5698f08
    public void shuffle() {
        RandUtils.shuffle(store);
    }
}<|MERGE_RESOLUTION|>--- conflicted
+++ resolved
@@ -113,17 +113,10 @@
         return atom;
     }
 
-<<<<<<< HEAD
-=======
-    @Override
-    public void ensureVariableCapacity(int capacity) {
-    }
-
     @Override
     public void variablesExternallyUpdated() {
     }
 
->>>>>>> b5698f08
     public void shuffle() {
         RandUtils.shuffle(store);
     }
