--- conflicted
+++ resolved
@@ -124,16 +124,10 @@
         // Note that the number of variables may change in the first iteration (since grounding may happen then).
         double oldObjective = Double.POSITIVE_INFINITY;
         float[] prevVariableValues = null;
-<<<<<<< HEAD
-        // Save and use the variable values with the lowest computed objective
-        double lowestObjective = Double.POSITIVE_INFINITY;
-        float[] lowestVariableValues = null;
-=======
         // Save and use the variable values with the lowest computed objective.
         double lowestObjective = Double.POSITIVE_INFINITY;
         float[] lowestVariableValues = null;
         int lowestIteration = 0;
->>>>>>> d2c866db
 
         long totalTime = 0;
         boolean breakSGD = false;
@@ -178,10 +172,7 @@
             } else {
                 // Update lowest objective and variable values.
                 if (objective < lowestObjective) {
-<<<<<<< HEAD
-=======
                     lowestIteration = iteration - 1;
->>>>>>> d2c866db
                     lowestObjective = objective;
                     System.arraycopy(prevVariableValues, 0, lowestVariableValues, 0, lowestVariableValues.length);
                 }
@@ -206,14 +197,9 @@
         // Compute final objective and update lowest variable values, then set termStore values with lowest values.
         objective = computeObjective(termStore);
         if (objective < lowestObjective) {
-<<<<<<< HEAD
-            lowestObjective = objective;
-            System.arraycopy(prevVariableValues, 0, lowestVariableValues, 0, lowestVariableValues.length);
-=======
             lowestIteration = iteration - 1;
             lowestObjective = objective;
             lowestVariableValues = prevVariableValues;
->>>>>>> d2c866db
         }
 
         float[] variableValues = termStore.getVariableValues();
