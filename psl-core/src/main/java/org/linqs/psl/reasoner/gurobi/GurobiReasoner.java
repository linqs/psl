--- conflicted
+++ resolved
@@ -94,11 +94,7 @@
 
         try {
             model.set("WorkLimit", Integer.toString(workLimit));
-<<<<<<< HEAD
-            model.set("Method", "1");
-=======
             model.set("Method", getMethodId());
->>>>>>> b33adfd2
             model.optimize();
             model.update();
         } catch (GRBException e) {
