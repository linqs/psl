--- conflicted
+++ resolved
@@ -19,18 +19,14 @@
 
 import org.linqs.psl.model.atom.GroundAtom;
 import org.linqs.psl.model.atom.ObservedAtom;
-import org.linqs.psl.reasoner.term.VariableTermStore;
 import org.linqs.psl.model.rule.AbstractRule;
 import org.linqs.psl.model.rule.FakeRule;
 import org.linqs.psl.model.rule.WeightedRule;
 import org.linqs.psl.reasoner.term.Hyperplane;
 import org.linqs.psl.reasoner.term.ReasonerTerm;
-<<<<<<< HEAD
 import org.linqs.psl.reasoner.term.VariableTermStore;
 import org.linqs.psl.util.MathUtils;
 import org.linqs.psl.util.RandUtils;
-=======
->>>>>>> 66cdef80
 
 import java.nio.ByteBuffer;
 
@@ -59,11 +55,11 @@
         this(termStore, rule, squared, hinge, 0.0f, hyperplane, learningRate);
     }
 
-    public SGDObjectiveTerm(VariableTermStore<SGDObjectiveTerm, RandomVariableAtom> termStore,
+    public SGDObjectiveTerm(VariableTermStore<SGDObjectiveTerm, GroundAtom> termStore,
             WeightedRule rule,
             boolean squared, boolean hinge,
             float deterEpsilon,
-            Hyperplane<RandomVariableAtom> hyperplane,
+            Hyperplane<GroundAtom> hyperplane,
             float learningRate) {
         this.squared = squared;
         this.hinge = hinge;
@@ -84,8 +80,8 @@
     }
 
     public static SGDObjectiveTerm createDeterTerm(
-            VariableTermStore<SGDObjectiveTerm, RandomVariableAtom> termStore,
-            Hyperplane<RandomVariableAtom> hyperplane,
+            VariableTermStore<SGDObjectiveTerm, GroundAtom> termStore,
+            Hyperplane<GroundAtom> hyperplane,
             float learningRate,
             float deterWeight, float deterEpsilon) {
         return new SGDObjectiveTerm(termStore, new FakeRule(deterWeight, false), false, false, deterEpsilon, hyperplane, learningRate);
@@ -132,13 +128,13 @@
     public float minimize(int iteration, VariableTermStore termStore) {
         float movement = 0.0f;
         float weight = getWeight();
+        float[] variableValues = termStore.getVariableValues();
 
         if (!MathUtils.isZero(deterEpsilon)) {
             return minimizeDeter(weight, iteration, variableValues);
         }
 
         GroundAtom[] variableAtoms = termStore.getVariableAtoms();
-        float[] variableValues = termStore.getVariableValues();
 
         for (int i = 0 ; i < size; i++) {
             if (variableAtoms[variableIndexes[i]] instanceof ObservedAtom) {
