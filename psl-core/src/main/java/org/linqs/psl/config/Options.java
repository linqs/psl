/*
 * This file is part of the PSL software.
 * Copyright 2011-2015 University of Maryland
 * Copyright 2013-2020 The Regents of the University of California
 *
 * Licensed under the Apache License, Version 2.0 (the "License");
 * you may not use this file except in compliance with the License.
 * You may obtain a copy of the License at
 *
 * http://www.apache.org/licenses/LICENSE-2.0
 *
 * Unless required by applicable law or agreed to in writing, software
 * distributed under the License is distributed on an "AS IS" BASIS,
 * WITHOUT WARRANTIES OR CONDITIONS OF ANY KIND, either express or implied.
 * See the License for the specific language governing permissions and
 * limitations under the License.
 */
package org.linqs.psl.config;

import org.linqs.psl.application.inference.mpe.ADMMInference;
import org.linqs.psl.application.learning.weight.bayesian.GaussianProcessKernel;
import org.linqs.psl.application.learning.weight.maxlikelihood.MaxLikelihoodMPE;
import org.linqs.psl.database.rdbms.QueryRewriter;
import org.linqs.psl.grounding.MemoryGroundRuleStore;
import org.linqs.psl.evaluation.statistics.ContinuousEvaluator;
import org.linqs.psl.evaluation.statistics.CategoricalEvaluator;
import org.linqs.psl.evaluation.statistics.DiscreteEvaluator;
import org.linqs.psl.evaluation.statistics.RankingEvaluator;
import org.linqs.psl.reasoner.InitialValue;
import org.linqs.psl.reasoner.admm.ADMMReasoner;
import org.linqs.psl.reasoner.admm.term.ADMMTermStore;
import org.linqs.psl.reasoner.admm.term.ADMMTermGenerator;
import org.linqs.psl.reasoner.term.MemoryTermStore;
import org.linqs.psl.util.SystemUtils;

import org.json.JSONArray;

import java.lang.reflect.Field;
import java.lang.reflect.Modifier;
import java.util.ArrayList;
import java.util.List;

/**
 * The canonical place to keep all configuration options.
 * Options.fetchOptions() can be used to fetch all the options dynamically.
 * The main() method will collect all the options and write them out to stdout as JSON.
 */
public class Options {
    public static final Option ONLINE = new Option(
            "inference.online",
            false,
            "Whether we are running in online mode or not"
    );

<<<<<<< HEAD
    public static final Option ONLINE_PORT_NUMBER = new Option(
            "inference.onlineportnumber",
            8888,
            "The port number for the online server"
    );

    public static final Option ONLINE_HOST_NAME = new Option(
            "inference.onlinehostname",
            "127.0.0.1",
            "host and connect to server using localhost"
=======
    public static final Option ONLINE_READ_PARTITION = new Option(
            "onlineatommanager.read",
            0,
            "Partition to add new observations to."
>>>>>>> 75c2c4e6
    );

    public static final Option ADMM_COMPUTE_PERIOD = new Option(
        "admmreasoner.computeperiod",
        50,
        "Compute some stats about the optimization and log them to TRACE once for each period."
        + " Note that gathering the information takes about an iteration's worth of time.",
        Option.FLAG_NON_NEGATIVE
    );

    public static final Option ADMM_EPSILON_ABS = new Option(
        "admmreasoner.epsilonabs",
        1e-5f,
        "Absolute error component of stopping criteria.",
        Option.FLAG_POSITIVE
    );

    public static final Option ADMM_EPSILON_REL = new Option(
        "admmreasoner.epsilonrel",
        1e-3f,
        "Relative error component of stopping criteria.",
        Option.FLAG_POSITIVE
    );

    public static final Option ADMM_MAX_ITER = new Option(
        "admmreasoner.maxiterations",
        25000,
        "The maximum number of iterations of ADMM to perform in a round of inference.",
        Option.FLAG_POSITIVE
    );

    public static final Option ADMM_STEP_SIZE = new Option(
        "admmreasoner.stepsize",
        1.0f,
        "The size of steps to take for a random variable every iteration."
        + " Should be positive.",
        Option.FLAG_POSITIVE
    );

    public static final Option BOOLEAN_MAXWALKSAT_MAX_FLIPS = new Option(
        "booleanmaxwalksat.maxflips",
        50000,
        "The maximum number of flips to try during optimization.",
        Option.FLAG_POSITIVE
    );

    public static final Option BOOLEAN_MAXWALKSAT_NOISE = new Option(
        "booleanmaxwalksat.noise",
        0.01,
        "The probability of randomly perturbing an atom in a randomly chosen potential.",
        Option.FLAG_POSITIVE
    );

    public static final Option BOOLEAN_MCSAT_NUM_BURNIN = new Option(
        "booleanmcsat.numburnin",
        500,
        "Number of burn-in samples.",
        Option.FLAG_POSITIVE
    );

    public static final Option BOOLEAN_MCSAT_NUM_SAMPLES = new Option(
        "booleanmcsat.numsamples",
        2500,
        "Length of the Markov chain.",
        Option.FLAG_POSITIVE
    );

    public static final Option EVAL_CAT_CATEGORY_INDEXES = new Option(
        "categoricalevaluator.categoryindexes",
        "1",
        "The indexes (zero-indexed) of arguments in the predicate that indicate a category."
        + " The other arguments will be treated as identifiers."
    );

    public static final Option EVAL_CAT_DEFAULT_PREDICATE = new Option(
        "categoricalevaluator.defaultpredicate",
        null,
        "The default predicate to use when none are supplied."
    );

    public static final Option EVAL_CAT_REPRESENTATIVE = new Option(
        "categoricalevaluator.representative",
        CategoricalEvaluator.RepresentativeMetric.ACCURACY.toString(),
        "The representative metric (see CategoricalEvaluator.RepresentativeMetric)."
    );

    public static final Option EVAL_CONT_REPRESENTATIVE = new Option(
        "continuousevaluator.representative",
        ContinuousEvaluator.RepresentativeMetric.MSE.toString(),
        "The representative metric (see Continuousevaluator.RepresentativeMetric)."
    );

    public static final Option WLA_CRGS_BASE_WEIGHT = new Option(
        "continuousrandomgridsearch.baseweight",
        0.40,
        "The mean of the Gaussian from which a weight will be sampled.",
        Option.FLAG_POSITIVE
    );

    public static final Option WLA_CRGS_MAX_LOCATIONS = new Option(
        "continuousrandomgridsearch.maxlocations",
        250,
        "The max number of locations to search.",
        Option.FLAG_POSITIVE
    );

    public static final Option WLA_CRGS_SCALE_ORDERS = new Option(
        "continuousrandomgridsearch.scaleorders",
        0,
        "If greater than 0, then various different scaled versions of the weights will be tested."
        + " For example, if set to 3 then 10x, 100x, and 1000x will also be tested."
        + " These additional tests DO NOT count against WLA_CRGS_MAX_LOCATIONS,"
        + " i.e. WLA_CRGS_MAX_LOCATIONS * (WLA_CRGS_SCALE_ORDERS + 1) configurations will be tested.",
        Option.FLAG_NON_NEGATIVE
    );

    public static final Option WLA_CRGS_VARIANCE = new Option(
        "continuousrandomgridsearch.variance",
        0.20,
        "The variance used when sampling the weights from a Gaussian.",
        Option.FLAG_POSITIVE
    );

    public static final Option DCD_C = new Option(
        "dcd.C",
        10.0f,
        null,
        Option.FLAG_NON_NEGATIVE
    );

    public static final Option DCD_MAX_ITER = new Option(
        "dcd.maxiterations",
        200,
        "The maximum number of iterations of DCD to perform in a round of inference.",
        Option.FLAG_POSITIVE
    );

    public static final Option DCD_TRUNCATE_EVERY_STEP = new Option(
        "dcd.truncateeverystep",
        false,
        null
    );

    public static final Option EVAL_DISCRETE_REPRESENTATIVE = new Option(
        "discreteevaluator.representative",
        DiscreteEvaluator.RepresentativeMetric.F1.toString(),
        "The representative metric (see DiscreteEvaluator.RepresentativeMetric)."
    );

    public static final Option EVAL_DISCRETE_THRESHOLD = new Option(
        "discreteevaluator.threshold",
        0.5,
        "The truth threshold.",
        Option.FLAG_NON_NEGATIVE
    );

    public static final Option WLA_EM_ITERATIONS = new Option(
        "em.iterations",
        10,
        "The number of iterations of expectation maximization to perform.",
        Option.FLAG_POSITIVE
    );

    public static final Option WLA_EM_TOLERANCE = new Option(
        "em.tolerance",
        1e-3,
        "The minimum absolute change in weights such that EM is considered converged.",
        Option.FLAG_POSITIVE
    );

    public static final Option EVAL_CLOSE_TRUTH = new Option(
        "eval.closetruth",
        false,
        "Include in evaluation latent target atoms (using the closed world assumption for truth atoms)."
    );

    public static final Option EVAL_INCLUDE_OBS = new Option(
        "eval.includeobs",
        false,
        "Include in evaluation observed target atoms that match against a truth atom."
    );

    public static final Option EXECUTABLE_CLEAN_INPUT = new Option(
        "executablereasoner.cleanupinput",
        true,
        "Whether to delete the input file to the external reasoner on close."
    );

    public static final Option EXECUTABLE_CLEAN_OUTPUT = new Option(
        "executablereasoner.cleanupoutput",
        true,
        "Whether to delete the output file from the external reasoner on close."
    );

    public static final Option EXECUTABLE_REASONER_PATH = new Option(
        "executablereasoner.executablepath",
        "",
        "The path for the reasoner executable to invoke."
    );

    public static final Option GIT_COMMIT_SHORT = new Option(
        "git.commit.id.abbrev",
        "xxxxxxx",
        "The git commit of the current build of PSL."
    );

    public static final Option GIT_DIRTY = new Option(
        "git.dirty",
        false,
        "Whether the current build of PSL was made in a dirty git repository."
    );

    public static final Option WLA_GPP_EARLY_STOPPING = new Option(
        "gpp.earlyStopping",
        true,
        null
    );

    public static final Option WLA_GPP_EXPLORATION = new Option(
        "gpp.explore",
        2.0f,
        null,
        Option.FLAG_POSITIVE
    );

    public static final Option WLA_GPP_INITIAL_WEIGHT_STD = new Option(
        "gpp.initialweightstd",
        1.0f,
        null,
        Option.FLAG_POSITIVE
    );

    public static final Option WLA_GPP_INITIAL_WEIGHT_VALUE = new Option(
        "gpp.initialweightvalue",
        0.0f,
        null,
        Option.FLAG_NON_NEGATIVE
    );

    public static final Option WLA_GPP_MAX_CONFIGS = new Option(
        "gpp.maxconfigs",
        1000000,
        null,
        Option.FLAG_POSITIVE
    );

    public static final Option WLA_GPP_MAX_ITERATIONS = new Option(
        "gpp.maxiterations",
        25,
        null,
        Option.FLAG_POSITIVE
    );

    public static final Option WLA_GPP_RANDOM_CONFIGS_ONLY = new Option(
        "gpp.randomConfigsOnly",
        true,
        null
    );

    public static final Option WLA_GPP_KERNEL_REL_DEP = new Option(
        "gppker.reldep",
        1.0f,
        "Smaller means longer dependence. Smaller better when number of rules large."
    );

    public static final Option WLA_GPP_KERNEL_SCALE = new Option(
        "gppker.scale",
        1.0f,
        "The kernel scale for GaussianProcessKernel."
    );

    public static final Option WLA_GPP_KERNEL_SPACE = new Option(
        "gppker.space",
        GaussianProcessKernel.Space.SS.toString(),
        "The search space for a GaussianProcessKernel."
    );

    public static final Option WLA_GS_POSSIBLE_WEIGHTS = new Option(
        "gridsearch.weights",
        "0.001:0.01:0.1:1:10",
        "A comma-separated list of possible weights. These weights should be in some sorted order."
    );

    public static final Option GROUNDING_REWRITE_QUERY = new Option(
        "grounding.rewritequeries",
        false,
        "Potentially rewrite the grounding queries."
    );

    public static final Option GROUNDING_SERIAL = new Option(
        "grounding.serial",
        false,
        "Whether or not queries are being rewritten, perform the grounding queries one at a time."
    );

    public static final Option WLA_GRGS_EXPLORE_LOCATIONS = new Option(
        "guidedrandomgridsearch.explorelocations",
        10,
        "The number of initial seed locations to explore based off of whichever ones score the best.",
        Option.FLAG_POSITIVE
    );

    public static final Option WLA_GRGS_SEED_LOCATIONS = new Option(
        "guidedrandomgridsearch.seedlocations",
        25,
        "The number of locations to initially search.",
        Option.FLAG_POSITIVE
    );

    public static final Option WLA_HEM_ADAGRAD = new Option(
        "hardem.adagrad",
        false,
        "Whether to use AdaGrad subgradient scaling, the adaptive subgradient algorithm of Duchi et al., 2010."
    );

    public static final Option WLA_HB_BRACKET_SIZE = new Option(
        "hyperband.basebracketsize",
        10,
        "The base number of weight configurations for each brackets.",
        Option.FLAG_POSITIVE
    );

    public static final Option WLA_HB_NUM_BRACKETS = new Option(
        "hyperband.numbrackets",
        4,
        "The number of brackets to consider.",
        Option.FLAG_POSITIVE
    );

    public static final Option WLA_HB_SURVIVAL = new Option(
        "hyperband.survival",
        4,
        "The proportion of configs that survive each round in a brancket.",
        Option.FLAG_POSITIVE
    );

    public static final Option HYPERPLANE_TG_INVERT_NEGATIVE_WEIGHTS = new Option(
        "hyperplanetermgenerator.invertnegativeweights",
        false,
        "If true, then invert negative weight rules into their positive weight counterparts."
    );

    public static final Option INFERENCE_GRS = new Option(
        "inference.groundrulestore",
        MemoryGroundRuleStore.class.getName(),
        "The ground rule store to use for inference."
    );

    public static final Option INFERENCE_INITIAL_VARIABLE_VALUE = new Option(
        "inference.initialvalue",
        InitialValue.RANDOM.toString(),
        "The starting value for atoms and any local variables during inference."
    );

    public static final Option INFERENCE_REASONER = new Option(
        "inference.reasoner",
        ADMMReasoner.class.getName(),
        "The reasoner to use for inference."
    );

    public static final Option INFERENCE_NORMALIZE_WEIGHTS = new Option(
        "inference.normalize",
        true,
        "Normalize weights to be in [0, 1]. Normalization will be done by dividing all weights by the largest weight."
    );

    public static final Option INFERENCE_RELAX = new Option(
        "inference.relax",
        false,
        "Relax hard constraints into soft ones."
    );

    public static final Option INFERENCE_RELAX_MULTIPLIER = new Option(
        "inference.relax.multiplier",
        100,
        "When relaxing a hard constraint into a soft one, the weight of the rule is set to this value times the largest weight seen.",
        Option.FLAG_POSITIVE
    );

    public static final Option INFERENCE_RELAX_SQUARED = new Option(
        "inference.relax.squared",
        true,
        "When relaxing a hard constraint into a soft one, this determines if the resulting weighted rule is squared."
    );

    public static final Option INFERENCE_TG = new Option(
        "inference.termgenerator",
        ADMMTermGenerator.class.getName(),
        "The term generator to use for inference."
    );

    public static final Option INFERENCE_TS = new Option(
        "inference.termstore",
        ADMMTermStore.class.getName(),
        "The term store to use for inference."
    );

    public static final Option WLA_IWHB_WLA = new Option(
        "initialweighthyperband.internalwla",
        MaxLikelihoodMPE.class.getName(),
        "The internal weight learning application (WLA) to use (should be a VotedPerceptron)."
    );

    public static final Option LAM_ACTIVATION_THRESHOLD = new Option(
        "lazyatommanager.activation",
        0.01,
        "The minimum value an atom must take for it to be activated.",
        Option.FLAG_POSITIVE | Option.FLAG_LTE_ONE
    );

    public static final Option WLA_LMLE_MAX_ROUNDS = new Option(
        "lazymaxlikelihoodmpe.maxgrowrounds",
        100,
        "The maximum number of rounds of lazy growing.",
        Option.FLAG_POSITIVE
    );

    public static final Option LAZY_INFERENCE_MAX_ROUNDS = new Option(
        "lazympeinference.maxrounds",
        100,
        "The maximum number of rounds of lazy inference.",
        Option.FLAG_POSITIVE
    );

    public static final Option WLA_MPPLE_NUM_SAMPLES = new Option(
        "maxpiecewisepseudolikelihood.numsamples",
        100,
        "The number of samples MPPLE will use to approximate expectations.",
        Option.FLAG_POSITIVE
    );

    public static final Option MEMORY_TS_INITIAL_SIZE = new Option(
        "memorytermstore.initialsize",
        10000,
        "The initial size for the memory store.",
        Option.FLAG_NON_NEGATIVE
    );

    public static final Option MEMORY_VTS_DEFAULT_SIZE = new Option(
        "memoryvariabletermstore.defaultsize",
        1000,
        "The default size in terms of number of variables.",
        Option.FLAG_NON_NEGATIVE
    );

    public static final Option MEMORY_VTS_SHUFFLE = new Option(
        "memoryvariabletermstore.shuffle",
        true,
        "Shuffle the terms before each return of iterator()."
    );

    public static final Option MODEL_PREDICATE_BATCH_SIZE = new Option(
        "modelpredicate.batchsize",
        32,
        "The size of batches for model updates.",
        Option.FLAG_POSITIVE
    );

    public static final Option MODEL_PREDICATE_ENTITY_ARGS = new Option(
        "modelpredicate.entityargs",
        "0",
        "A comma separated list of indexes to the predicate arguments that identity the data point (as opposed to the target label)."
    );

    public static final Option MODEL_PREDICATE_ITERATIONS = new Option(
        "modelpredicate.iterations",
        100,
        "The number of iterations for the internal model to go through for updates.",
        Option.FLAG_POSITIVE
    );

    public static final Option MODEL_PREDICATE_LABEL_ARGS = new Option(
        "modelpredicate.labelargs",
        "1",
        "A comma separated list of indexes to the predicate arguments that identity the target label (as opposed to the identity of the data point)."
    );

    public static final Option WLA_PDL_ADMM_STEPS = new Option(
        "pairedduallearner.admmsteps",
        1,
        "The number of ADMM steps to run for each inner objective before each gradient iteration (parameter N in the ICML paper).",
        Option.FLAG_POSITIVE
    );

    public static final Option WLA_PDL_WARMUP_ROUNDS = new Option(
        "pairedduallearner.warmuprounds",
        0,
        "The number of rounds of paired-dual learning to run before beginning to update the weights (parameter K in the ICML paper).",
        Option.FLAG_NON_NEGATIVE
    );

    public static final Option PARALLEL_NUM_THREADS = new Option(
        "parallel.numthreads",
        Runtime.getRuntime().availableProcessors(),
        "The number of threads to use for parallel tasks.",
        Option.FLAG_POSITIVE
    );

    public static final Option PAM_THROW_ACCESS_EXCEPTION = new Option(
        "persistedatommanager.throwaccessexception",
        true,
        "Whether or not to throw an exception on illegal access."
        + " Note that in most cases, this indicates incorrectly formed data."
        + " This should only be set to false when the user understands why these"
        + " exceptions are thrown in the first place and the grounding implications of"
        + " not having the atom initially in the database."
    );

    public static final Option POSTGRES_HOST = new Option(
        "postgres.host",
        "localhost",
        "The Postgres host to connect to (when not explicitly specified)."
    );

    public static final Option POSTGRES_PASSWORD = new Option(
        "postgres.password",
        "",
        "The Postgres password to connect with (when not explicitly specified)."
    );

    public static final Option POSTGRES_PORT = new Option(
        "postgres.port",
        "5432",
        "The Postgres port to connect to (when not explicitly specified)."
    );

    public static final Option POSTGRES_STATS_PERCENTAGE = new Option(
        "postgres.statspercentage",
        0.25,
        "The percentage of possible effort to have Postgres spend on statistics collection.",
        Option.FLAG_NON_NEGATIVE
    );

    public static final Option POSTGRES_USER = new Option(
        "postgres.user",
        "",
        "The Postgres user to connect with (when not explicitly specified)."
    );

    public static final Option PROJECT_VERSION = new Option(
        "project.version",
        "UNKNOWN",
        "The current version of PSL."
    );

    public static final Option QR_ALLOWED_STEP_INCREASE = new Option(
        "queryrewriter.allowedsteocostincrease",
        1.5,
        "How much we allow the query cost (number of rows) to increase at each step."
    );

    public static final Option QR_ALLOWED_TOTAL_INCREASE = new Option(
        "queryrewriter.allowedtotalcostincrease",
        2.0,
        "How much we allow the query cost (number of rows) to for new plans."
    );

    public static final Option QR_COST_ESTIMATOR = new Option(
        "queryrewriter.costestimator",
        QueryRewriter.CostEstimator.HISTOGRAM.toString(),
        "The method to use when estimating join size."
    );

    public static final Option RANDOM_SEED = new Option(
        "random.seed",
        (long)(Math.random() * 100000000l),
        "The random seed to use for PSL."
        + " If not explicitly set, the seed is chosen by the system."
    );

    public static final Option WLA_RGS_MAX_LOCATIONS = new Option(
        "randomgridsearch.maxlocations",
        150,
        "The max number of locations to search.",
        Option.FLAG_POSITIVE
    );

    public static final Option EVAL_RANKING_REPRESENTATIVE = new Option(
        "rankingevaluator.representative",
        RankingEvaluator.RepresentativeMetric.AUROC.toString(),
        "The representative metric (see RankingEvaluator.RepresentativeMetric)."
    );

    public static final Option EVAL_RANKING_THRESHOLD = new Option(
        "rankingevaluator.threshold",
        0.5,
        "The truth threshold.",
        Option.FLAG_NON_NEGATIVE
    );

    public static final Option WLA_RS_SCALING_FACTORS = new Option(
        "ranksearch.scalingfactors",
        "1:2:10:100",
        "A comma-separated list of scaling factors."
    );

    public static final Option RDBMS_FETCH_SIZE = new Option(
        "rdbmsdatabase.fetchsize",
        500,
        "The number of records to fetch from the database at a time.",
        Option.FLAG_NON_NEGATIVE
    );

    public static final Option REASONER_OBJECTIVE_BREAK = new Option(
        "reasoner.objectivebreak",
        true,
        "Stop if the objective has not changed since the last iteration (or logging period)."
    );

    public static final Option REASONER_PRINT_INITIAL_OBJECTIVE = new Option(
        "reasoner.printinitialobj",
        false,
        "Print the objective before any optimization."
        + " Note that this will require a pass through all the terms,"
        + " and therefore may affect performance."
        + " Has no effect if logging is not set to TRACE."
    );

    public static final Option REASONER_TOLERANCE = new Option(
        "reasoner.tolerance",
        1e-5f,
        "How close towo objective values need to be to be considered the same.",
        Option.FLAG_NON_NEGATIVE
    );

    public static final Option RUNTIME_STATS_COLLECT = new Option(
        "runtimestats.collect",
        false,
        "Whether to periodically collect stats on the JVM."
    );

    public static final Option RUNTIME_COLLECTION_PERIOD = new Option(
        "runtimestats.period",
        250l,
        "The period (in ms) of stats collection."
    );

    public static final Option SGD_LEARNING_RATE = new Option(
        "sgd.learningrate",
        1.0f,
        null,
        Option.FLAG_POSITIVE
    );

    public static final Option SGD_MAX_ITER = new Option(
        "sgd.maxiterations",
        200,
        "The maximum number of iterations of SGD to perform in a round of inference.",
        Option.FLAG_POSITIVE
    );

    public static final Option SGD_MOVEMENT = new Option(
        "sgd.movement",
        true,
        "Keep track of the mean movement of the random variables. Do not stop optimization if that value is greater than some threshold."
    );

    public static final Option SGD_MOVEMENT_THRESHOLD = new Option(
        "sgd.movement.threshold",
        0.05f,
        "If movement watching is enabled, don't stop optimization if the mean random variable movement is greater than this threshold.",
        Option.FLAG_NON_NEGATIVE
    );

    public static final Option STREAMING_TS_PAGE_LOCATION = new Option(
        "streamingtermstore.pagelocation",
        SystemUtils.getTempDir("streaimg_term_cache_pages"),
        "Where on disk to write term pages"
    );

    public static final Option STREAMING_TS_PAGE_SIZE = new Option(
        "streamingtermstore.pagesize",
        10000,
        "The number of terms in a single page.",
        Option.FLAG_POSITIVE
    );

    public static final Option STREAMING_TS_RANDOMIZE_PAGE_ACCESS = new Option(
        "streamingtermstore.randomizepageaccess",
        true,
        "Whether to pick up pages in a random order."
    );

    public static final Option STREAMING_TS_SHUFFLE_PAGE = new Option(
        "streamingtermstore.shufflepage",
        true,
        "Whether to shuffle within a page when it is picked up."
    );

    public static final Option STREAMING_TS_WARN_RULES = new Option(
        "streamingtermstore.warnunsupportedrules",
        true,
        "Warn on rules the streaming term store can't handle."
    );

    public static final Option WLA_VP_AVERAGE_STEPS = new Option(
        "votedperceptron.averagesteps",
        false,
        "Whether to average all visited weights together for final output."
    );

    public static final Option WLA_VP_CLIP_NEGATIVE_WEIGHTS = new Option(
        "votedperceptron.clipnegativeweights",
        true,
        "If true, then weights will not be allowed to go negative."
    );

    public static final Option WLA_VP_CUT_OBJECTIVE = new Option(
        "votedperceptron.cutobjective",
        false,
        "If true, then cut the step size in half whenever the objective increases."
    );

    public static final Option WLA_VP_INERTIA = new Option(
        "votedperceptron.inertia",
        0.0,
        "The inertia that is used for adaptive step sizes.",
        Option.FLAG_NON_NEGATIVE | Option.FLAG_LT_ONE
    );

    public static final Option WLA_VP_L1 = new Option(
        "votedperceptron.l1regularization",
        0.0,
        "The L1 regularizer.",
        Option.FLAG_NON_NEGATIVE
    );

    public static final Option WLA_VP_L2 = new Option(
        "votedperceptron.l2regularization",
        0.0,
        "The L2 regularizer.",
        Option.FLAG_NON_NEGATIVE
    );

    public static final Option WLA_VP_NUM_STEPS = new Option(
        "votedperceptron.numsteps",
        25,
        "The number of steps VotedPerceptron will take.",
        Option.FLAG_POSITIVE
    );

    public static final Option WLA_VP_SCALE_GRADIENT = new Option(
        "votedperceptron.scalegradient",
        true,
        "Whether to scale the gradient by the number of groundings."
    );

    public static final Option WLA_VP_STEP = new Option(
        "votedperceptron.stepsize",
        0.2,
        "The gradient step size.",
        Option.FLAG_POSITIVE
    );

    public static final Option WLA_VP_SCALE_STEP = new Option(
        "votedperceptron.scalestepsize",
        true,
        "If true, then scale the step size down by the iteration."
    );

    public static final Option WLA_VP_ZERO_INITIAL_WEIGHTS = new Option(
        "votedperceptron.zeroinitialweights",
        false,
        "If true, then start all weights at zero."
    );

    public static final Option WLA_EVAL = new Option(
        "weightlearning.evaluator",
        ContinuousEvaluator.class.getName(),
        "The evaluator to use during weight learning."
        + " Not all weight learning methods will use the evaluator for decision making,"
        + " but even those will typically output an evaluator score each iteration."
    );

    public static final Option WLA_RANDOM_WEIGHTS = new Option(
        "weightlearning.randomweights",
        false,
        "Randomize weights before running."
        + " The randomization will happen during ground model initialization."
    );

    public static final Option WLA_INFERENCE = new Option(
        "weightlearning.inference",
        ADMMInference.class.getName(),
        "The inference application used during weight learning."
    );

    private static List<Option> additionalOptions = new ArrayList<Option>();

    // Static only.
    private Options() {}

    public static void addOption(Option option) {
        additionalOptions.add(option);
    }

    /**
     * Reflexively parse the options from this class.
     */
    public static List<Option> fetchOptions() throws IllegalAccessException {
        List<Option> options = new ArrayList<Option>();

        for (Field field : Options.class.getFields()) {
            // We only care about public static fields.
            if ((field.getModifiers() & (Modifier.PUBLIC | Modifier.STATIC)) == 0) {
                continue;
            }

            // We only want Option variables.
            if (field.getType() != Option.class) {
                continue;
            }

            options.add((Option)field.get(null));
        }

        return options;
    }

    @SuppressWarnings("unchecked")
    public static void main(String[] args) throws IllegalAccessException {
        JSONArray json = new JSONArray();

        for (Option option : fetchOptions()) {
            json.put(option.toJSON());
        }

        for (Option option : additionalOptions) {
            json.put(option.toJSON());
        }

        System.out.println(json.toString(4));
    }
}<|MERGE_RESOLUTION|>--- conflicted
+++ resolved
@@ -52,7 +52,6 @@
             "Whether we are running in online mode or not"
     );
 
-<<<<<<< HEAD
     public static final Option ONLINE_PORT_NUMBER = new Option(
             "inference.onlineportnumber",
             8888,
@@ -63,12 +62,12 @@
             "inference.onlinehostname",
             "127.0.0.1",
             "host and connect to server using localhost"
-=======
+    );
+
     public static final Option ONLINE_READ_PARTITION = new Option(
             "onlineatommanager.read",
             0,
             "Partition to add new observations to."
->>>>>>> 75c2c4e6
     );
 
     public static final Option ADMM_COMPUTE_PERIOD = new Option(
