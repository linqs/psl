--- conflicted
+++ resolved
@@ -84,11 +84,7 @@
         tn = 0;
         fp = 0;
 
-<<<<<<< HEAD
-        for (Map.Entry<RandomVariableAtom, ObservedAtom> entry : trainingMap.getLabelMap().entrySet()) {
-=======
         for (Map.Entry<GroundAtom, GroundAtom> entry : getMap(trainingMap)) {
->>>>>>> 2499faa1
             if (predicate != null && entry.getKey().getPredicate() != predicate) {
                 continue;
             }
