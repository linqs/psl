/*
 * This file is part of the PSL software.
 * Copyright 2011-2015 University of Maryland
 * Copyright 2013-2022 The Regents of the University of California
 *
 * Licensed under the Apache License, Version 2.0 (the "License");
 * you may not use this file except in compliance with the License.
 * You may obtain a copy of the License at
 *
 * http://www.apache.org/licenses/LICENSE-2.0
 *
 * Unless required by applicable law or agreed to in writing, software
 * distributed under the License is distributed on an "AS IS" BASIS,
 * WITHOUT WARRANTIES OR CONDITIONS OF ANY KIND, either express or implied.
 * See the License for the specific language governing permissions and
 * limitations under the License.
 */
package org.linqs.psl.model.rule;

import org.linqs.psl.database.atom.AtomManager;
import org.linqs.psl.database.rdbms.RawQuery;
import org.linqs.psl.grounding.GroundRuleStore;
import org.linqs.psl.model.atom.Atom;
import org.linqs.psl.model.formula.Formula;
import org.linqs.psl.model.term.Constant;
import org.linqs.psl.model.term.Variable;

import java.io.Serializable;
import java.util.List;
import java.util.Map;
import java.util.Set;

/**
 * A template for functions that either constrain or measure the compatibility
 * of the values of GroundAtom.
 * A Rule is responsible for instantiating GroundRules.
 * A Rule must instantiate only WeightedGroundRules or only UnweightedGroundRules.
 */
public interface Rule extends Serializable {
    /**
     * Adds all GroundRules to a GroundRuleStore using the AtomManager
     * to instantiate ground atoms.
     *
     * @param atomManager AtomManager on which to base the grounding
     * @param groundRuleStore store for new GroundRules
     * @return the number of ground rules generated.
     */
    public long groundAll(AtomManager atomManager, GroundRuleStore groundRuleStore);

    public boolean isWeighted();

    public String getName();

    /**
<<<<<<< HEAD
     * Get the "core" atoms for a query.
     * What defines the core set is up to the individual rule type,
     * but it should not include filters or summations.
     */
    public void getCoreAtoms(Set<Atom> result);

    /**
     * Does this rule support rewriting the grounding formual.
=======
     * Does this rule support rewriting the grounding formula.
>>>>>>> dad00f88
     * Rules that do can take advantage of some more advanced grounding techniques.
     * However, they will have to supply their grounding queries as a Formula
     * instead of a raw query.
     * Rules that return true here must also return true for supportsIndividualGrounding().
     */
    public boolean supportsGroundingQueryRewriting();

    /**
     * Get a grounding formula that can be rewritten.
     * Should throw if supportsGroundingQueryRewriting() == false.
     */
    public Formula getRewritableGroundingFormula();

    /**
     * Does this rule support grounding out single instances at a time.
     * Rules that do can take advantage of some more advanced grounding techniques.
     */
    public boolean supportsIndividualGrounding();

    /**
     * Get the formula that we can use for grounding.
     * Should throw if supportsIndividualGrounding() == false.
     */
    public RawQuery getGroundingQuery(AtomManager atomManager);

    /**
     * Get the formula that we can use for grounding.
     * Should throw if supportsIndividualGrounding() == false.
     */
    public void ground(Constant[] constants, Map<Variable, Integer> variableMap, AtomManager atomManager, List<GroundRule> results);

    /**
     * Check if this rule needs to be broken up into multiple rules.
     * This may be because of language semantics or performance.
     */
    public boolean requiresSplit();

    /**
     * Split this rule into multiple rules.
     * The net effect of all the rules should be the same as the pre-split rule.
     */
    public List<Rule> split();

    /**
     * Check if this rule instance is registered.
     */
    public boolean isRegistered();

    /**
     * Ensure that the rule instance is registered.
     */
    public void ensureRegistration();

    /**
     * Ensure that the rule instance is not registered.
     */
    public void unregister();
}<|MERGE_RESOLUTION|>--- conflicted
+++ resolved
@@ -52,7 +52,6 @@
     public String getName();
 
     /**
-<<<<<<< HEAD
      * Get the "core" atoms for a query.
      * What defines the core set is up to the individual rule type,
      * but it should not include filters or summations.
@@ -60,10 +59,7 @@
     public void getCoreAtoms(Set<Atom> result);
 
     /**
-     * Does this rule support rewriting the grounding formual.
-=======
      * Does this rule support rewriting the grounding formula.
->>>>>>> dad00f88
      * Rules that do can take advantage of some more advanced grounding techniques.
      * However, they will have to supply their grounding queries as a Formula
      * instead of a raw query.
