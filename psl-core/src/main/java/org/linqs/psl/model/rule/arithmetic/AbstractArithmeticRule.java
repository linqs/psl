/*
 * This file is part of the PSL software.
 * Copyright 2011-2015 University of Maryland
 * Copyright 2013-2015 The Regents of the University of California
 *
 * Licensed under the Apache License, Version 2.0 (the "License");
 * you may not use this file except in compliance with the License.
 * You may obtain a copy of the License at
 *
 * http://www.apache.org/licenses/LICENSE-2.0
 *
 * Unless required by applicable law or agreed to in writing, software
 * distributed under the License is distributed on an "AS IS" BASIS,
 * WITHOUT WARRANTIES OR CONDITIONS OF ANY KIND, either express or implied.
 * See the License for the specific language governing permissions and
 * limitations under the License.
 */
package org.linqs.psl.model.rule.arithmetic;

import java.util.HashMap;
import java.util.HashSet;
import java.util.LinkedList;
import java.util.List;
import java.util.Map;
import java.util.Set;

import org.linqs.psl.application.groundrulestore.GroundRuleStore;
import org.linqs.psl.database.DatabaseQuery;
import org.linqs.psl.database.ResultList;
import org.linqs.psl.model.atom.Atom;
import org.linqs.psl.model.atom.AtomEvent;
import org.linqs.psl.model.atom.AtomEventFramework;
import org.linqs.psl.model.atom.AtomManager;
import org.linqs.psl.model.atom.GroundAtom;
import org.linqs.psl.model.formula.Conjunction;
import org.linqs.psl.model.formula.Disjunction;
import org.linqs.psl.model.formula.Formula;
import org.linqs.psl.model.predicate.Predicate;
import org.linqs.psl.model.predicate.StandardPredicate;
import org.linqs.psl.model.rule.AbstractRule;
import org.linqs.psl.model.rule.arithmetic.expression.ArithmeticRuleExpression;
import org.linqs.psl.model.rule.arithmetic.expression.SummationAtom;
import org.linqs.psl.model.rule.arithmetic.expression.SummationAtomOrAtom;
import org.linqs.psl.model.rule.arithmetic.expression.SummationVariable;
import org.linqs.psl.model.rule.arithmetic.expression.SummationVariableOrTerm;
import org.linqs.psl.model.term.Constant;
import org.linqs.psl.model.term.Term;
import org.linqs.psl.model.term.Variable;
import org.linqs.psl.model.term.VariableTypeMap;
import org.linqs.psl.reasoner.function.FunctionComparator;

/**
 * Base class for all (first order, i.e., not ground) arithmetic rules.
 *
 * @author Stephen Bach
 */
public abstract class AbstractArithmeticRule extends AbstractRule {

	protected final ArithmeticRuleExpression expression;
	protected final Map<SummationVariable, Formula> selects;

	public AbstractArithmeticRule(ArithmeticRuleExpression expression, Map<SummationVariable, Formula> selectStatements) {
		this.expression = expression;
		this.selects = selectStatements;

		/* Ensures that all Formulas are in DNF */
		for (Map.Entry<SummationVariable, Formula> e : this.selects.entrySet()) {
			e.setValue(e.getValue().getDNF());
		}

		validateRule();
	}

	@Override
	public void groundAll(AtomManager atomManager, GroundRuleStore grs) {
		/* Ensure that no open predicates are being used in a select. */
		Set<Atom> selectAtoms = new HashSet<Atom>();
		for (Formula select : selects.values()) {
			select.getAtoms(selectAtoms);
		}

		for (Atom selectAtom : selectAtoms) {
			if (selectAtom.getPredicate() instanceof StandardPredicate
					&& !atomManager.isClosed(((StandardPredicate)selectAtom.getPredicate()))) {
				throw new IllegalArgumentException(String.format(
						"Open predicate (%s) not allowed in select. " +
						"Only closed predicates	may appear in selects.",
						selectAtom.getPredicate().getName()));
			}
		}

		/* Constructs initial query */
		List<Atom> queryAtoms = new LinkedList<Atom>();
		for (SummationAtomOrAtom saoa : expression.getAtoms()) {
			if (saoa instanceof SummationAtom) {
				queryAtoms.add(((SummationAtom) saoa).getQueryAtom());
			}
			else {
				queryAtoms.add((Atom) saoa);
			}
		}
		DatabaseQuery query;
		if (queryAtoms.size() > 1) {
			query = new DatabaseQuery(new Conjunction(queryAtoms.toArray(new Formula[0])));
		}
		else {
			query = new DatabaseQuery(queryAtoms.get(0));
		}
		query.getProjectionSubset().addAll(expression.getVariables());

		/* Executes initial query */
		ResultList groundings = atomManager.executeQuery(query);

		/* Prepares data structure for SummationVariable substitutions */
		Map<SummationVariable, Set<Constant>> subs = new HashMap<SummationVariable, Set<Constant>>();
		for (SummationVariable sumVar : expression.getSummationVariables()) {
			subs.put(sumVar, new HashSet<Constant>());
		}

		/* Processes results */
		List<Double> coeffs = new LinkedList<Double>();
		List<GroundAtom> atoms = new LinkedList<GroundAtom>();
		Map<Variable, Integer> varMap = groundings.getVariableMap();
		for (int i = 0; i < groundings.size(); i++) {
			populateSummationVariableSubs(subs, groundings.get(i), varMap, atomManager);
			populateCoeffsAndAtoms(coeffs, atoms, groundings.get(i), varMap, atomManager, subs);
			ground(grs, coeffs, atoms, expression.getFinalCoefficient().getValue(subs));
		}
	}
<<<<<<< HEAD

	private void populateSummationVariableSubs(Map<SummationVariable, Set<Constant>> subs,
=======
	
	protected void populateSummationVariableSubs(Map<SummationVariable, Set<Constant>> subs,
>>>>>>> aaa38013
			Constant[] grounding, Map<Variable, Integer> varMap, AtomManager atomManager) {
		/* Clears output data structure */
		for (Set<Constant> constants : subs.values()) {
			constants.clear();
		}

		for (Map.Entry<SummationVariable, Set<Constant>> e : subs.entrySet()) {
			Formula select = selects.get(e.getKey());

			/* If there is no select statement for a summation variable, then the arithmetic rule expression is used */
			if (select == null) {
				List<Atom> queryAtoms = new LinkedList<Atom>();
				for (SummationAtomOrAtom atom : this.expression.getAtoms()) {
					if (atom instanceof SummationAtom) {
						queryAtoms.add(((SummationAtom) atom).getQueryAtom());
					}
					else {
						queryAtoms.add((Atom) atom);
					}
				}
				if (queryAtoms.size() == 1) {
					select = queryAtoms.get(0);
				}
				else {
					select = new Conjunction(queryAtoms.toArray(new Formula[0]));
				}
			}

			select = select.getDNF();

			// TEST
			System.out.println("TEST4.0: " + select);

			Formula[] queries;
			if (select instanceof Disjunction) {
				// TEST
				System.out.println("   TEST4.1");

				queries = new Formula[((Disjunction) select).getNoFormulas()];
				for (int i = 0; i < queries.length; i++) {
					queries[i] = ((Disjunction) select).get(i);
				}
			}
			else {
				// TEST
				System.out.println("   TEST4.2");

				queries = new Formula[] {select};
			}

			for (Formula f : queries) {
				// TEST
				System.out.println("TEST5.0: " + f);

				DatabaseQuery query = new DatabaseQuery(f);
				ResultList results = atomManager.executeQuery(query);
				// TEST
				System.out.println("   TEST5.1: " + results);

				for (int j = 0; j < results.size(); j++) {
					// TEST
					System.out.println("   TEST5.3: " + results.get(j, e.getKey().getVariable()));

					// TODO(eriq): This is broken when we use a variable that is not the summation variable.
					//  The foreach of the map up top assumes that we are only working with
					//  the summation variable. Then this will null pointer out since the results don't
					//  have this column.
					e.getValue().add(results.get(j, e.getKey().getVariable()));
				}

				// TEST
				System.out.println("TEST5.5");
			}
		}
	}
<<<<<<< HEAD

	private void populateCoeffsAndAtoms(List<Double> coeffs, List<GroundAtom> atoms, Constant[] grounding,
=======
	
	protected void populateCoeffsAndAtoms(List<Double> coeffs, List<GroundAtom> atoms, Constant[] grounding,
>>>>>>> aaa38013
			Map<Variable, Integer> varMap, AtomManager atomManager, Map<SummationVariable, Set<Constant>> subs) {
		/* Clears output data structures */
		coeffs.clear();
		atoms.clear();

		/* Does population */
		for (int j = 0; j < expression.getAtoms().size(); j++) {
			/* Handles a SummationAtom */
			if (expression.getAtoms().get(j) instanceof SummationAtom) {
				/* Separates SummationVariable args and substitutes Constants for Variables */
				SummationAtom atom = (SummationAtom) expression.getAtoms().get(j);
				SummationVariableOrTerm[] atomArgs = atom.getArguments();
				SummationVariable[] sumVars = new SummationVariable[atom.getArguments().length];
				Constant[] partialGrounding = new Constant[atom.getArguments().length];
				for (int k = 0; k < partialGrounding.length; k++) {
					if (atomArgs[k] instanceof SummationVariable) {
						sumVars[k] = (SummationVariable) atomArgs[k];
						partialGrounding[k] = null;
					}
					else if (atomArgs[k] instanceof Variable) {
						sumVars[k] = null;
						partialGrounding[k] = grounding[varMap.get(atomArgs[k])];
					}
					else {
						sumVars[k] = null;
						partialGrounding[k] = (Constant) atomArgs[k];
					}
				}

				/* Iterates over cross product of SummationVariable substitutions */
				double coeffValue = expression.getAtomCoefficients().get(j).getValue(subs);
				populateCoeffsAndAtomsForSummationAtom(coeffs, atoms, atom.getPredicate(), 0, sumVars, partialGrounding, atomManager, subs, coeffValue);
			}
			/* Handles an Atom */
			else {
				Atom atom = (Atom) expression.getAtoms().get(j);
				Term[] atomArgs = atom.getArguments();
				Constant[] args = new Constant[atom.getArguments().length];
				for (int k = 0; k < args.length; k++) {
					if (atomArgs[k] instanceof Variable) {
						args[k] = grounding[varMap.get(atomArgs[k])];
					}
					else {
						args[k] = (Constant) atomArgs[k];
					}
				}
				atoms.add(atomManager.getAtom(atom.getPredicate(), args));
				coeffs.add(expression.getAtomCoefficients().get(j).getValue(subs));
			}
		}
	}

	/**
	 * Recursively grounds GroundAtoms by replacing SummationVariables with all constants.
	 */
	protected void populateCoeffsAndAtomsForSummationAtom(List<Double> coeffs, List<GroundAtom> atoms, Predicate p,
			int index, SummationVariable[] sumVars, Constant[] partialGrounding, AtomManager atomManager,
			Map<SummationVariable, Set<Constant>> subs, double coeff) {
		if (index == partialGrounding.length) {
			atoms.add(atomManager.getAtom(p, partialGrounding));
			coeffs.add(coeff);
		}
		else if (sumVars[index] == null) {
			populateCoeffsAndAtomsForSummationAtom(coeffs, atoms, p, index + 1, sumVars, partialGrounding, atomManager, subs, coeff);
		}
		else {
			for (Constant sub : subs.get(sumVars[index])) {
				partialGrounding[index] = sub;
				populateCoeffsAndAtomsForSummationAtom(coeffs, atoms, p, index + 1, sumVars, partialGrounding, atomManager, subs, coeff);
			}
		}
	}
<<<<<<< HEAD

	private void ground(GroundRuleStore grs, List<Double>coeffs, List<GroundAtom> atoms, double finalCoeff) {
=======
	
	protected void ground(GroundRuleStore grs, List<Double>coeffs, List<GroundAtom> atoms, double finalCoeff) {
>>>>>>> aaa38013
		double[] coeffArray = new double[coeffs.size()];
		for (int j = 0; j < coeffArray.length; j++) {
			coeffArray[j] = coeffs.get(j);
		}
		GroundAtom[] atomArray = atoms.toArray(new GroundAtom[atoms.size()]);

		if (FunctionComparator.Equality.equals(expression.getComparator())) {
			grs.addGroundRule(makeGroundRule(coeffArray, atomArray, FunctionComparator.LargerThan, finalCoeff));
			grs.addGroundRule(makeGroundRule(coeffArray, atomArray, FunctionComparator.SmallerThan, finalCoeff));
		}
		else {
			grs.addGroundRule(makeGroundRule(coeffArray, atomArray, expression.getComparator(), finalCoeff));
		}
	}

	/**
	 * Validate what we can about an abstract rule at creation:
	 *	 - An argument to a select must appear in the arithmetic expression.
	 *	 - All variables used in a select are either the argument to the select or
	 *     appear in the arithmetic expression.
	 */
	protected void validateRule() {
		/* Ensure all select arguments appear in the arithmetic expression. */
		for (SummationVariable selectArg : selects.keySet()) {
			if (!expression.getSummationVariables().contains(selectArg)) {
				throw new IllegalArgumentException(String.format(
						"Unknown variable (%s) used as select argument. " +
						"All select arguments must appear as summation variables in associated arithmetic expression.",
						selectArg.getVariable().getName()));
			}
		}

		/* Ensure all variables used in the selects are either the argument summation variable or in the expression. */
		Set<String> expressionVariableNames = new HashSet<String>();
		for (Variable var : expression.getVariables()) {
			expressionVariableNames.add(var.getName());
		}

		for (Map.Entry<SummationVariable, Formula> select : selects.entrySet()) {
			VariableTypeMap selectVars = new VariableTypeMap();
			select.getValue().collectVariables(selectVars);

			for (Variable var : selectVars.keySet()) {
				if (!(select.getKey().getVariable().getName().equals(var.getName()) || expressionVariableNames.contains(var.getName()))) {
					throw new IllegalArgumentException(String.format(
							"Unknown variable (%s) used in select. " +
							"All select variables must either be the select argument or appear " +
							"in the associated arithmetic expression.",
							var.getName()));
				}
			}
		}
	}

	abstract protected AbstractGroundArithmeticRule makeGroundRule(double[] coeffs,
			GroundAtom[] atoms, FunctionComparator comparator, double c);

	@Override
	protected void notifyAtomEvent(AtomEvent event, GroundRuleStore grs) {
		throw new UnsupportedOperationException("Arithmetic rules do not support atom events.");
	}

	@Override
	protected void registerForAtomEvents(AtomEventFramework eventFramework) {
		throw new UnsupportedOperationException("Arithmetic rules do not support atom events.");
	}

	@Override
	protected void unregisterForAtomEvents(AtomEventFramework eventFramework) {
		throw new UnsupportedOperationException("Arithmetic rules do not support atom events.");
	}

}<|MERGE_RESOLUTION|>--- conflicted
+++ resolved
@@ -127,13 +127,8 @@
 			ground(grs, coeffs, atoms, expression.getFinalCoefficient().getValue(subs));
 		}
 	}
-<<<<<<< HEAD
-
-	private void populateSummationVariableSubs(Map<SummationVariable, Set<Constant>> subs,
-=======
 	
 	protected void populateSummationVariableSubs(Map<SummationVariable, Set<Constant>> subs,
->>>>>>> aaa38013
 			Constant[] grounding, Map<Variable, Integer> varMap, AtomManager atomManager) {
 		/* Clears output data structure */
 		for (Set<Constant> constants : subs.values()) {
@@ -209,13 +204,8 @@
 			}
 		}
 	}
-<<<<<<< HEAD
-
-	private void populateCoeffsAndAtoms(List<Double> coeffs, List<GroundAtom> atoms, Constant[] grounding,
-=======
 	
 	protected void populateCoeffsAndAtoms(List<Double> coeffs, List<GroundAtom> atoms, Constant[] grounding,
->>>>>>> aaa38013
 			Map<Variable, Integer> varMap, AtomManager atomManager, Map<SummationVariable, Set<Constant>> subs) {
 		/* Clears output data structures */
 		coeffs.clear();
@@ -288,13 +278,8 @@
 			}
 		}
 	}
-<<<<<<< HEAD
-
-	private void ground(GroundRuleStore grs, List<Double>coeffs, List<GroundAtom> atoms, double finalCoeff) {
-=======
 	
 	protected void ground(GroundRuleStore grs, List<Double>coeffs, List<GroundAtom> atoms, double finalCoeff) {
->>>>>>> aaa38013
 		double[] coeffArray = new double[coeffs.size()];
 		for (int j = 0; j < coeffArray.length; j++) {
 			coeffArray[j] = coeffs.get(j);
