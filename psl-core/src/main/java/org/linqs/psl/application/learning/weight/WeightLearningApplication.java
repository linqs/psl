/*
 * This file is part of the PSL software.
 * Copyright 2011-2015 University of Maryland
 * Copyright 2013-2020 The Regents of the University of California
 *
 * Licensed under the Apache License, Version 2.0 (the "License");
 * you may not use this file except in compliance with the License.
 * You may obtain a copy of the License at
 *
 * http://www.apache.org/licenses/LICENSE-2.0
 *
 * Unless required by applicable law or agreed to in writing, software
 * distributed under the License is distributed on an "AS IS" BASIS,
 * WITHOUT WARRANTIES OR CONDITIONS OF ANY KIND, either express or implied.
 * See the License for the specific language governing permissions and
 * limitations under the License.
 */
package org.linqs.psl.application.learning.weight;

import org.linqs.psl.application.ModelApplication;
import org.linqs.psl.application.inference.InferenceApplication;
import org.linqs.psl.config.Options;
import org.linqs.psl.database.Database;
import org.linqs.psl.evaluation.statistics.Evaluator;
import org.linqs.psl.model.rule.Rule;
import org.linqs.psl.model.rule.WeightedRule;
import org.linqs.psl.util.RandUtils;
import org.linqs.psl.util.Reflection;

import org.slf4j.Logger;
import org.slf4j.LoggerFactory;

import java.lang.reflect.Constructor;
import java.lang.reflect.InvocationTargetException;
import java.util.ArrayList;
import java.util.List;

/**
 * Abstract class for learning the weights of weighted mutableRules from data for a model.
 * All non-abstract children should have a constructor that takes:
 * (List<Rule>, Database (rv), Database (observed)).
 */
public abstract class WeightLearningApplication implements ModelApplication {
    private static final Logger log = LoggerFactory.getLogger(WeightLearningApplication.class);

<<<<<<< HEAD
    /**
     * Prefix of property keys used by this class.
     */
    public static final String CONFIG_PREFIX = "weightlearning";

    /**
     * The class to use for inference.
     */
    public static final String REASONER_KEY = CONFIG_PREFIX + ".reasoner";
    public static final String REASONER_DEFAULT = ADMMReasoner.class.getName();

    /**
     * The class to use for ground rule storage.
     */
    public static final String GROUND_RULE_STORE_KEY = CONFIG_PREFIX + ".groundrulestore";
    public static final String GROUND_RULE_STORE_DEFAULT = MemoryGroundRuleStore.class.getName();

    /**
     * The class to use for term storage.
     * Should be compatible with REASONER_KEY.
     */
    public static final String TERM_STORE_KEY = CONFIG_PREFIX + ".termstore";
    public static final String TERM_STORE_DEFAULT = ADMMTermStore.class.getName();

    /**
     * The class to use for term generator.
     * Should be compatible with REASONER_KEY and TERM_STORE_KEY.
     */
    public static final String TERM_GENERATOR_KEY = CONFIG_PREFIX + ".termgenerator";
    public static final String TERM_GENERATOR_DEFAULT = ADMMTermGenerator.class.getName();

    /**
     * An evalautor capable of producing a score for the current weight configuration.
     * Child methods may use this at their own discrection.
     * This is only used for logging/information, and not for gradients.
     */
    public static final String EVALUATOR_KEY = CONFIG_PREFIX + ".evaluator";
    public static final String EVALUATOR_DEFAULT = ContinuousEvaluator.class.getName();

    /**
     * Randomize weights before running.
     * The randomization will happen during ground model initialization.
     */
    public static final String RANDOM_WEIGHTS_KEY = CONFIG_PREFIX + ".randomweights";
    public static final boolean RANDOM_WEIGHTS_DEFAULT = false;
    public static final int MAX_RANDOM_WEIGHT = 100;

    public static final int MIN_ADMM_STEPS = 3;

=======
>>>>>>> 2499faa1
    protected Database rvDB;
    protected Database observedDB;

    protected List<Rule> allRules;
    protected List<WeightedRule> mutableRules;

    protected TrainingMap trainingMap;

<<<<<<< HEAD
    protected Reasoner reasoner;
    protected GroundRuleStore groundRuleStore;
    protected TermGenerator termGenerator;
    protected TermStore termStore;

=======
    protected InferenceApplication inference;
>>>>>>> 2499faa1
    protected Evaluator evaluator;

    private boolean groundModelInit;

    /**
     * Flags to track if the current variable configuration is an MPE state.
     * This will get set to true when computeMPEState is called,
     * but besides that it is up to children to set to false when weights are changed.
     */
    protected boolean inMPEState;

    public WeightLearningApplication(List<Rule> rules, Database rvDB, Database observedDB) {
        this.rvDB = rvDB;
        this.observedDB = observedDB;

        allRules = new ArrayList<Rule>();
        mutableRules = new ArrayList<WeightedRule>();

        for (Rule rule : rules) {
            allRules.add(rule);

            if (rule instanceof WeightedRule) {
                mutableRules.add((WeightedRule)rule);
            }
        }

        groundModelInit = false;
        inMPEState = false;

        evaluator = (Evaluator)Options.WLA_EVAL.getNewObject();
    }

    /**
     * Learns new weights.
<<<<<<< HEAD
     * The {@link RandomVariableAtom RandomVariableAtoms} in the distribution are those
=======
     * The RandomVariableAtoms in the distribution are those
>>>>>>> 2499faa1
     * persisted in the random variable Database when this method is called. All
     * RandomVariableAtoms which the Model might access must be persisted in the Database.
     */
    public void learn() {
        // Sets up the ground model.
        initGroundModel();

        // Learns new weights.
        doLearn();
    }

    /**
     * Do the actual learning procedure.
     */
    protected abstract void doLearn();

    /**
     * Set a budget (give as a proportion of the max budget).
     * Child implementations should make sure to override this and call up the super chain.
     */
    public void setBudget(double budget) {
        inference.setBudget(budget);
    }

    public InferenceApplication getInferenceApplication() {
        return inference;
    }

    /**
     * Initialize all the infrastructure dealing with the ground model.
     * Children should favor overriding postInitGroundModel() instead of this.
     */
    protected void initGroundModel() {
        if (groundModelInit) {
            return;
        }

        InferenceApplication inference = InferenceApplication.getInferenceApplication(Options.WLA_INFERENCE.getString(), allRules, rvDB);
        initGroundModel(inference);
    }

    private void initGroundModel(InferenceApplication inference) {
        if (groundModelInit) {
            return;
        }

<<<<<<< HEAD
        TermStore termStore = (TermStore)Config.getNewObject(TERM_STORE_KEY, TERM_STORE_DEFAULT);
        TermGenerator termGenerator = (TermGenerator)Config.getNewObject(TERM_GENERATOR_KEY, TERM_GENERATOR_DEFAULT);

        log.debug("Initializing objective terms for {} ground rules.", groundRuleStore.size());
        termStore.ensureVariableCapacity(atomManager.getCachedRVACount());
        @SuppressWarnings("unchecked")
        int termCount = termGenerator.generateTerms(groundRuleStore, termStore);
        log.debug("Generated {} objective terms from {} ground rules.", termCount, groundRuleStore.size());

        TrainingMap trainingMap = new TrainingMap(atomManager, observedDB);
        Reasoner reasoner = (Reasoner)Config.getNewObject(REASONER_KEY, REASONER_DEFAULT);

        initGroundModel(reasoner, groundRuleStore, termStore, termGenerator, atomManager, trainingMap);
=======
        TrainingMap trainingMap = new TrainingMap(inference.getAtomManager(), observedDB);
        initGroundModel(inference, trainingMap);
>>>>>>> 2499faa1
    }

    /**
     * Pass in all the ground model infrastructure.
     * The caller should be careful calling this method instead of the other variants.
     * Children should favor overriding postInitGroundModel() instead of this.
     */
    public void initGroundModel(InferenceApplication inference, TrainingMap trainingMap) {
        if (groundModelInit) {
            return;
        }

        this.inference = inference;
        this.trainingMap = trainingMap;

        if (Options.WLA_RANDOM_WEIGHTS.getBoolean()) {
            initRandomWeights();
        }

        postInitGroundModel();

        groundModelInit = true;
    }

    private void initRandomWeights() {
        log.trace("Randomly Weighted Rules:");
        for (WeightedRule rule : mutableRules) {
            rule.setWeight(RandUtils.nextFloat());
            log.trace("    " + rule.toString());
        }
    }

    /**
     * A convenient place for children to do additional ground model initialization.
     */
    protected void postInitGroundModel() {}

<<<<<<< HEAD
=======
    /**
     * Run inference.
     * Note that atoms will not be committed to the database until weight learning is closed.
     * A explicit call can be made to the inference application to override this functionality.
     */
>>>>>>> 2499faa1
    @SuppressWarnings("unchecked")
    protected void computeMPEState() {
        if (inMPEState) {
            return;
        }

        inference.inference(false, true);
        inMPEState = true;
    }

<<<<<<< HEAD
    /**
     * Compute the incompatibility in the model using the labels (truth values) from the observed (truth) database.
     * This method is responsible for filling the observedIncompatibility member variable.
     * This may call setLabeledRandomVariables() and not reset any ground atoms to their original value.
     *
     * The default implementation just calls setLabeledRandomVariables() and sums the incompatibility for each rule.
     */
    protected void computeObservedIncompatibility() {
        setLabeledRandomVariables();

        // Zero out the observed incompatibility first.
        for (int i = 0; i < observedIncompatibility.length; i++) {
            observedIncompatibility[i] = 0.0;
        }

        // Sums up the incompatibilities.
        for (int i = 0; i < mutableRules.size(); i++) {
            for (GroundRule groundRule : groundRuleStore.getGroundRules(mutableRules.get(i))) {
                observedIncompatibility[i] += ((WeightedGroundRule)groundRule).getIncompatibility();
            }
        }
    }

    /**
     * Compute the incompatibility in the model.
     * This method is responsible for filling the expectedIncompatibility member variable.
     *
     * The default implementation is the total incompatibility in the MPE state.
     * IE, just calls computeMPEState() and then sums the incompatibility for each rule.
     */
    protected void computeExpectedIncompatibility() {
        computeMPEState();

        // Zero out the expected incompatibility first.
        for (int i = 0; i < expectedIncompatibility.length; i++) {
            expectedIncompatibility[i] = 0.0;
        }

        // Sums up the incompatibilities.
        for (int i = 0; i < mutableRules.size(); i++) {
            for (GroundRule groundRule : groundRuleStore.getGroundRules(mutableRules.get(i))) {
                expectedIncompatibility[i] += ((WeightedGroundRule)groundRule).getIncompatibility();
            }
        }
    }

    /**
     * Internal method for computing the loss at the current point before taking a step.
     * Child methods may override.
     *
     * The default implementation just sums the product of the difference between the expected and observed incompatibility.
     *
     * @return current learning loss
     */
    public double computeLoss() {
        double loss = 0.0;
        for (int i = 0; i < mutableRules.size(); i++) {
            loss += mutableRules.get(i).getWeight() * (observedIncompatibility[i] - expectedIncompatibility[i]);
        }

        return loss;
    }

    @Override
    public void close() {
        if (groundRuleStore != null) {
            groundRuleStore.close();
            groundRuleStore = null;
        }

        if (termStore != null) {
            termStore.close();
            termStore = null;
        }

        if (reasoner != null) {
            reasoner.close();
            reasoner = null;
        }

        termGenerator = null;
=======
    @Override
    public void close() {
        if (inference != null) {
            inference.commit();
            inference.close();
            inference = null;
        }

>>>>>>> 2499faa1
        trainingMap = null;
        rvDB = null;
        observedDB = null;
    }

    /**
<<<<<<< HEAD
     * Set RandomVariableAtoms with training labels to their observed values.
     */
    protected void setLabeledRandomVariables() {
        inMPEState = false;

        for (Map.Entry<RandomVariableAtom, ObservedAtom> entry : trainingMap.getLabelMap().entrySet()) {
            entry.getKey().setValue(entry.getValue().getValue());
        }
    }

    /**
     * Set all RandomVariableAtoms we know of to their default values.
     */
    protected void setDefaultRandomVariables() {
        inMPEState = false;

        for (RandomVariableAtom atom : trainingMap.getLabelMap().keySet()) {
            atom.setValue(0.0f);
        }

        for (RandomVariableAtom atom : trainingMap.getLatentVariables()) {
            atom.setValue(0.0f);
        }
    }

    /**
     * Create an atom manager on top of the RV database.
     * This allows an opportunity for subclasses to create a special manager.
     */
    protected PersistedAtomManager createAtomManager() {
        return new PersistedAtomManager(rvDB);
    }

    /**
     * Make sure that all targets from the observed database exist in the RV database.
     */
    private void ensureTargets(PersistedAtomManager atomManager) {
        // Iterate through all of the registered predicates in the observed.
        for (StandardPredicate predicate : observedDB.getDataStore().getRegisteredPredicates()) {
            // Ignore any closed predicates.
            if (observedDB.isClosed(predicate)) {
                continue;
            }

            // Commit the atoms into the RV databse with the default value.
            for (ObservedAtom observedAtom : observedDB.getAllGroundObservedAtoms(predicate)) {
                GroundAtom otherAtom = atomManager.getAtom(observedAtom.getPredicate(), observedAtom.getArguments());

                if (otherAtom instanceof ObservedAtom) {
                    continue;
                }

                RandomVariableAtom rvAtom = (RandomVariableAtom)otherAtom;
                rvAtom.setValue(0.0f);
            }
        }

        atomManager.commitPersistedAtoms();
    }

    /**
=======
>>>>>>> 2499faa1
     * Construct a weight learning application given the data.
     * Look for a constructor like: (List<Rule>, Database (rv), Database (observed)).
     */
    public static WeightLearningApplication getWLA(String name, List<Rule> rules,
            Database randomVariableDatabase, Database observedTruthDatabase) {
        String className = Reflection.resolveClassName(name);
        if (className == null) {
            throw new IllegalArgumentException("Could not find class: " + name);
        }

        Class<? extends WeightLearningApplication> classObject = null;
        try {
            @SuppressWarnings("unchecked")
            Class<? extends WeightLearningApplication> uncheckedClassObject = (Class<? extends WeightLearningApplication>)Class.forName(className);
            classObject = uncheckedClassObject;
        } catch (ClassNotFoundException ex) {
            throw new IllegalArgumentException("Could not find class: " + className, ex);
        }

        Constructor<? extends WeightLearningApplication> constructor = null;
        try {
            constructor = classObject.getConstructor(List.class, Database.class, Database.class);
        } catch (NoSuchMethodException ex) {
            throw new IllegalArgumentException("No sutible constructor found for weight learner: " + className + ".", ex);
        }

        WeightLearningApplication wla = null;
        try {
            wla = constructor.newInstance(rules, randomVariableDatabase, observedTruthDatabase);
        } catch (InstantiationException ex) {
            throw new RuntimeException("Unable to instantiate weight learner (" + className + ")", ex);
        } catch (IllegalAccessException ex) {
            throw new RuntimeException("Insufficient access to constructor for " + className, ex);
        } catch (InvocationTargetException ex) {
            throw new RuntimeException("Error thrown while constructing " + className, ex);
        }

        return wla;
    }
}<|MERGE_RESOLUTION|>--- conflicted
+++ resolved
@@ -43,58 +43,6 @@
 public abstract class WeightLearningApplication implements ModelApplication {
     private static final Logger log = LoggerFactory.getLogger(WeightLearningApplication.class);
 
-<<<<<<< HEAD
-    /**
-     * Prefix of property keys used by this class.
-     */
-    public static final String CONFIG_PREFIX = "weightlearning";
-
-    /**
-     * The class to use for inference.
-     */
-    public static final String REASONER_KEY = CONFIG_PREFIX + ".reasoner";
-    public static final String REASONER_DEFAULT = ADMMReasoner.class.getName();
-
-    /**
-     * The class to use for ground rule storage.
-     */
-    public static final String GROUND_RULE_STORE_KEY = CONFIG_PREFIX + ".groundrulestore";
-    public static final String GROUND_RULE_STORE_DEFAULT = MemoryGroundRuleStore.class.getName();
-
-    /**
-     * The class to use for term storage.
-     * Should be compatible with REASONER_KEY.
-     */
-    public static final String TERM_STORE_KEY = CONFIG_PREFIX + ".termstore";
-    public static final String TERM_STORE_DEFAULT = ADMMTermStore.class.getName();
-
-    /**
-     * The class to use for term generator.
-     * Should be compatible with REASONER_KEY and TERM_STORE_KEY.
-     */
-    public static final String TERM_GENERATOR_KEY = CONFIG_PREFIX + ".termgenerator";
-    public static final String TERM_GENERATOR_DEFAULT = ADMMTermGenerator.class.getName();
-
-    /**
-     * An evalautor capable of producing a score for the current weight configuration.
-     * Child methods may use this at their own discrection.
-     * This is only used for logging/information, and not for gradients.
-     */
-    public static final String EVALUATOR_KEY = CONFIG_PREFIX + ".evaluator";
-    public static final String EVALUATOR_DEFAULT = ContinuousEvaluator.class.getName();
-
-    /**
-     * Randomize weights before running.
-     * The randomization will happen during ground model initialization.
-     */
-    public static final String RANDOM_WEIGHTS_KEY = CONFIG_PREFIX + ".randomweights";
-    public static final boolean RANDOM_WEIGHTS_DEFAULT = false;
-    public static final int MAX_RANDOM_WEIGHT = 100;
-
-    public static final int MIN_ADMM_STEPS = 3;
-
-=======
->>>>>>> 2499faa1
     protected Database rvDB;
     protected Database observedDB;
 
@@ -103,15 +51,7 @@
 
     protected TrainingMap trainingMap;
 
-<<<<<<< HEAD
-    protected Reasoner reasoner;
-    protected GroundRuleStore groundRuleStore;
-    protected TermGenerator termGenerator;
-    protected TermStore termStore;
-
-=======
     protected InferenceApplication inference;
->>>>>>> 2499faa1
     protected Evaluator evaluator;
 
     private boolean groundModelInit;
@@ -146,11 +86,7 @@
 
     /**
      * Learns new weights.
-<<<<<<< HEAD
-     * The {@link RandomVariableAtom RandomVariableAtoms} in the distribution are those
-=======
      * The RandomVariableAtoms in the distribution are those
->>>>>>> 2499faa1
      * persisted in the random variable Database when this method is called. All
      * RandomVariableAtoms which the Model might access must be persisted in the Database.
      */
@@ -197,24 +133,8 @@
             return;
         }
 
-<<<<<<< HEAD
-        TermStore termStore = (TermStore)Config.getNewObject(TERM_STORE_KEY, TERM_STORE_DEFAULT);
-        TermGenerator termGenerator = (TermGenerator)Config.getNewObject(TERM_GENERATOR_KEY, TERM_GENERATOR_DEFAULT);
-
-        log.debug("Initializing objective terms for {} ground rules.", groundRuleStore.size());
-        termStore.ensureVariableCapacity(atomManager.getCachedRVACount());
-        @SuppressWarnings("unchecked")
-        int termCount = termGenerator.generateTerms(groundRuleStore, termStore);
-        log.debug("Generated {} objective terms from {} ground rules.", termCount, groundRuleStore.size());
-
-        TrainingMap trainingMap = new TrainingMap(atomManager, observedDB);
-        Reasoner reasoner = (Reasoner)Config.getNewObject(REASONER_KEY, REASONER_DEFAULT);
-
-        initGroundModel(reasoner, groundRuleStore, termStore, termGenerator, atomManager, trainingMap);
-=======
         TrainingMap trainingMap = new TrainingMap(inference.getAtomManager(), observedDB);
         initGroundModel(inference, trainingMap);
->>>>>>> 2499faa1
     }
 
     /**
@@ -252,14 +172,11 @@
      */
     protected void postInitGroundModel() {}
 
-<<<<<<< HEAD
-=======
     /**
      * Run inference.
      * Note that atoms will not be committed to the database until weight learning is closed.
      * A explicit call can be made to the inference application to override this functionality.
      */
->>>>>>> 2499faa1
     @SuppressWarnings("unchecked")
     protected void computeMPEState() {
         if (inMPEState) {
@@ -270,89 +187,6 @@
         inMPEState = true;
     }
 
-<<<<<<< HEAD
-    /**
-     * Compute the incompatibility in the model using the labels (truth values) from the observed (truth) database.
-     * This method is responsible for filling the observedIncompatibility member variable.
-     * This may call setLabeledRandomVariables() and not reset any ground atoms to their original value.
-     *
-     * The default implementation just calls setLabeledRandomVariables() and sums the incompatibility for each rule.
-     */
-    protected void computeObservedIncompatibility() {
-        setLabeledRandomVariables();
-
-        // Zero out the observed incompatibility first.
-        for (int i = 0; i < observedIncompatibility.length; i++) {
-            observedIncompatibility[i] = 0.0;
-        }
-
-        // Sums up the incompatibilities.
-        for (int i = 0; i < mutableRules.size(); i++) {
-            for (GroundRule groundRule : groundRuleStore.getGroundRules(mutableRules.get(i))) {
-                observedIncompatibility[i] += ((WeightedGroundRule)groundRule).getIncompatibility();
-            }
-        }
-    }
-
-    /**
-     * Compute the incompatibility in the model.
-     * This method is responsible for filling the expectedIncompatibility member variable.
-     *
-     * The default implementation is the total incompatibility in the MPE state.
-     * IE, just calls computeMPEState() and then sums the incompatibility for each rule.
-     */
-    protected void computeExpectedIncompatibility() {
-        computeMPEState();
-
-        // Zero out the expected incompatibility first.
-        for (int i = 0; i < expectedIncompatibility.length; i++) {
-            expectedIncompatibility[i] = 0.0;
-        }
-
-        // Sums up the incompatibilities.
-        for (int i = 0; i < mutableRules.size(); i++) {
-            for (GroundRule groundRule : groundRuleStore.getGroundRules(mutableRules.get(i))) {
-                expectedIncompatibility[i] += ((WeightedGroundRule)groundRule).getIncompatibility();
-            }
-        }
-    }
-
-    /**
-     * Internal method for computing the loss at the current point before taking a step.
-     * Child methods may override.
-     *
-     * The default implementation just sums the product of the difference between the expected and observed incompatibility.
-     *
-     * @return current learning loss
-     */
-    public double computeLoss() {
-        double loss = 0.0;
-        for (int i = 0; i < mutableRules.size(); i++) {
-            loss += mutableRules.get(i).getWeight() * (observedIncompatibility[i] - expectedIncompatibility[i]);
-        }
-
-        return loss;
-    }
-
-    @Override
-    public void close() {
-        if (groundRuleStore != null) {
-            groundRuleStore.close();
-            groundRuleStore = null;
-        }
-
-        if (termStore != null) {
-            termStore.close();
-            termStore = null;
-        }
-
-        if (reasoner != null) {
-            reasoner.close();
-            reasoner = null;
-        }
-
-        termGenerator = null;
-=======
     @Override
     public void close() {
         if (inference != null) {
@@ -361,77 +195,12 @@
             inference = null;
         }
 
->>>>>>> 2499faa1
         trainingMap = null;
         rvDB = null;
         observedDB = null;
     }
 
     /**
-<<<<<<< HEAD
-     * Set RandomVariableAtoms with training labels to their observed values.
-     */
-    protected void setLabeledRandomVariables() {
-        inMPEState = false;
-
-        for (Map.Entry<RandomVariableAtom, ObservedAtom> entry : trainingMap.getLabelMap().entrySet()) {
-            entry.getKey().setValue(entry.getValue().getValue());
-        }
-    }
-
-    /**
-     * Set all RandomVariableAtoms we know of to their default values.
-     */
-    protected void setDefaultRandomVariables() {
-        inMPEState = false;
-
-        for (RandomVariableAtom atom : trainingMap.getLabelMap().keySet()) {
-            atom.setValue(0.0f);
-        }
-
-        for (RandomVariableAtom atom : trainingMap.getLatentVariables()) {
-            atom.setValue(0.0f);
-        }
-    }
-
-    /**
-     * Create an atom manager on top of the RV database.
-     * This allows an opportunity for subclasses to create a special manager.
-     */
-    protected PersistedAtomManager createAtomManager() {
-        return new PersistedAtomManager(rvDB);
-    }
-
-    /**
-     * Make sure that all targets from the observed database exist in the RV database.
-     */
-    private void ensureTargets(PersistedAtomManager atomManager) {
-        // Iterate through all of the registered predicates in the observed.
-        for (StandardPredicate predicate : observedDB.getDataStore().getRegisteredPredicates()) {
-            // Ignore any closed predicates.
-            if (observedDB.isClosed(predicate)) {
-                continue;
-            }
-
-            // Commit the atoms into the RV databse with the default value.
-            for (ObservedAtom observedAtom : observedDB.getAllGroundObservedAtoms(predicate)) {
-                GroundAtom otherAtom = atomManager.getAtom(observedAtom.getPredicate(), observedAtom.getArguments());
-
-                if (otherAtom instanceof ObservedAtom) {
-                    continue;
-                }
-
-                RandomVariableAtom rvAtom = (RandomVariableAtom)otherAtom;
-                rvAtom.setValue(0.0f);
-            }
-        }
-
-        atomManager.commitPersistedAtoms();
-    }
-
-    /**
-=======
->>>>>>> 2499faa1
      * Construct a weight learning application given the data.
      * Look for a constructor like: (List<Rule>, Database (rv), Database (observed)).
      */
