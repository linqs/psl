--- conflicted
+++ resolved
@@ -25,12 +25,9 @@
 import org.linqs.psl.model.predicate.StandardPredicate;
 import org.linqs.psl.util.IteratorUtils;
 
-<<<<<<< HEAD
-=======
 import org.slf4j.Logger;
 import org.slf4j.LoggerFactory;
 
->>>>>>> 2499faa1
 import java.util.ArrayList;
 import java.util.Collection;
 import java.util.Collections;
@@ -56,10 +53,7 @@
  *   (observed, not existent) - Missing Labels
  *   (not existent, observed) - Missing Targets
  *   (not existent, not existent) - Ignored
-<<<<<<< HEAD
-=======
  * Missing targts will always log a warning.
->>>>>>> 2499faa1
  */
 public class TrainingMap {
     private static final Logger log = LoggerFactory.getLogger(TrainingMap.class);
@@ -101,16 +95,6 @@
         List<RandomVariableAtom> tempLatentVariables = new ArrayList<RandomVariableAtom>();
         List<ObservedAtom> tempMissingLabels = new ArrayList<ObservedAtom>();
         List<ObservedAtom> tempMissingTargets = new ArrayList<ObservedAtom>();
-<<<<<<< HEAD
-
-        Set<GroundAtom> seenTruthAtoms = new HashSet<GroundAtom>();
-
-
-
-        for (GroundAtom targetAtom : targets.getDatabase().getAllCachedAtoms()) {
-            // Note that we do not want to create a non-existent atom.
-            GroundAtom truthAtom = truthDatabase.getAtom((StandardPredicate)targetAtom.getPredicate(), false, targetAtom.getArguments());
-=======
 
         Set<GroundAtom> seenTruthAtoms = new HashSet<GroundAtom>();
 
@@ -122,7 +106,6 @@
             if (truthDatabase.hasCachedAtom((StandardPredicate)targetAtom.getPredicate(), targetAtom.getArguments())) {
                 truthAtom = truthDatabase.getAtom((StandardPredicate)targetAtom.getPredicate(), false, targetAtom.getArguments());
             }
->>>>>>> 2499faa1
 
             // Skip any truth atom that is not observed.
             if (truthAtom != null && !(truthAtom instanceof ObservedAtom)) {
@@ -146,21 +129,6 @@
             }
         }
 
-<<<<<<< HEAD
-        for (StandardPredicate predicate : truthDatabase.getDataStore().getRegisteredPredicates()) {
-            for (GroundAtom truthAtom : truthDatabase.getAllGroundAtoms(predicate)) {
-                if (!(truthAtom instanceof ObservedAtom) || seenTruthAtoms.contains(truthAtom)) {
-                    continue;
-                }
-
-                boolean hasAtom = targets.getDatabase().hasAtom((StandardPredicate)truthAtom.getPredicate(), truthAtom.getArguments());
-                if (hasAtom) {
-                    // This shouldn't be possible (since we already iterated through the target atoms.
-                    throw new IllegalStateException("Un-persisted target atom: " + truthAtom);
-                }
-
-                tempMissingTargets.add((ObservedAtom)truthAtom);
-=======
         for (GroundAtom truthAtom : truthDatabase.getAllCachedAtoms()) {
             if (!(truthAtom instanceof ObservedAtom) || seenTruthAtoms.contains(truthAtom)) {
                 continue;
@@ -171,7 +139,6 @@
                 // This shouldn't be possible (since we already iterated through the target atoms).
                 // This means that the target is not cached.
                 throw new IllegalStateException("Un-persisted target atom: " + truthAtom);
->>>>>>> 2499faa1
             }
 
             tempMissingTargets.add((ObservedAtom)truthAtom);
@@ -183,14 +150,11 @@
         latentVariables = Collections.unmodifiableList(tempLatentVariables);
         missingLabels = Collections.unmodifiableList(tempMissingLabels);
         missingTargets = Collections.unmodifiableList(tempMissingTargets);
-<<<<<<< HEAD
-=======
 
         if (missingTargets.size() > 0) {
             log.warn("Found {} missing targets (truth atoms without a matching target). Example: {}.",
                     missingTargets.size(), missingTargets.get(0));
         }
->>>>>>> 2499faa1
     }
 
     /**
@@ -214,7 +178,6 @@
         return latentVariables;
     }
 
-<<<<<<< HEAD
     /**
      * Gets observed targets that do not have an associated observed truth atom.
      */
@@ -230,24 +193,6 @@
     }
 
     /**
-     * Get the full mapping of target to truth atoms (unobserved and observed).
-     */
-=======
-    /**
-     * Gets observed targets that do not have an associated observed truth atom.
-     */
-    public List<ObservedAtom> getMissingLabels() {
-        return missingLabels;
-    }
-
-    /**
-     * Gets observed truth atoms that do not have an associated target atom.
-     */
-    public List<ObservedAtom> getMissingTargets() {
-        return missingTargets;
-    }
-
-    /**
      * Get all the predictions (unobserved targets).
      * This combines atoms from the label map and latent variables.
      */
@@ -274,7 +219,6 @@
     /**
      * Get the full mapping of target to truth atoms (unobserved and observed).
      */
->>>>>>> 2499faa1
     // Casting non-static subclasses (ie Mep.Entry) can get iffy, so we just brute forced the cast using Object.
     @SuppressWarnings("unchecked")
     public Iterable<Map.Entry<GroundAtom, GroundAtom>> getFullMap() {
