--- conflicted
+++ resolved
@@ -716,11 +716,7 @@
     private float computeTotalProxValue(float[] proxRuleIncompatibility) {
         float regularizationParameter = 0.0f;
         if (trainInferenceApplication.getReasoner() instanceof DualBCDReasoner) {
-<<<<<<< HEAD
-            regularizationParameter = (float)((DualBCDReasoner)trainInferenceApplication.getReasoner()).regularizationParameter;
-=======
             regularizationParameter = (float) DualBCDReasoner.regularizationParameter;
->>>>>>> ba8faf96
         }
 
         float totalProxValue = 0.0f;
@@ -728,11 +724,7 @@
             proxRuleIncompatibility[i] = proxRuleObservedAtoms[i].getValue() - augmentedInferenceAtomValueState[proxRuleIndexToRVAtomIndex.get(i)];
             totalProxValue += Math.pow(proxRuleIncompatibility[i], 2.0f);
         }
-<<<<<<< HEAD
         totalProxValue = (regularizationParameter + proxRuleWeight) * totalProxValue;
-=======
-        totalProxValue = (proxRuleWeight + regularizationParameter) * totalProxValue;
->>>>>>> ba8faf96
 
         return totalProxValue;
     }
